name: Pull Request

on: pull_request

jobs:
  tests-lint:
    name: Run tests and lint
    runs-on: ubuntu-latest
    steps:
      - name: Checkout
        uses: actions/checkout@v2
<<<<<<< HEAD
      - name: Unit Tests
        env:
          GO111MODULE: "on"
=======
      - name: Set up Go
        uses: actions/setup-go@v2
>>>>>>> e2971efb
        with:
          go-version: '1.18'
      - name: Unit Tests
        run: make install && make test_unit_codecov
      - name: Push CodeCov
        uses: codecov/codecov-action@v1
        with:
          file: coverage.txt
          flags: unittests
          fail_ci_if_error: true
      - name: Lint
<<<<<<< HEAD
        env:
          GO111MODULE: "on"
        with:
          args: make install && make test_unit_codecov
=======
        run: make install && make lint
>>>>>>> e2971efb

  generate:
    runs-on: ubuntu-latest
    steps:
      - uses: actions/checkout@v1
      - uses: actions/setup-go@v2
        with:
          go-version: '1.18'
      - name: Go generate and diff
        run: DELTA_CHECK=true make generate<|MERGE_RESOLUTION|>--- conflicted
+++ resolved
@@ -9,14 +9,8 @@
     steps:
       - name: Checkout
         uses: actions/checkout@v2
-<<<<<<< HEAD
-      - name: Unit Tests
-        env:
-          GO111MODULE: "on"
-=======
       - name: Set up Go
         uses: actions/setup-go@v2
->>>>>>> e2971efb
         with:
           go-version: '1.18'
       - name: Unit Tests
@@ -28,14 +22,7 @@
           flags: unittests
           fail_ci_if_error: true
       - name: Lint
-<<<<<<< HEAD
-        env:
-          GO111MODULE: "on"
-        with:
-          args: make install && make test_unit_codecov
-=======
         run: make install && make lint
->>>>>>> e2971efb
 
   generate:
     runs-on: ubuntu-latest
