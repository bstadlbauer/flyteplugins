# This file is autogenerated, do not edit; changes may be undone by the next 'dep ensure'.


[[projects]]
  digest = "1:e1549ae10031ac55dd7d26ac4d480130ddbdf97f9a26ebbedff089aa0335798f"
  name = "github.com/GoogleCloudPlatform/spark-on-k8s-operator"
  packages = [
    "pkg/apis/sparkoperator.k8s.io",
    "pkg/apis/sparkoperator.k8s.io/v1beta1",
  ]
  pruneopts = ""
  revision = "5306d013b4dbd6a9c75879c1643c7fcb237560ec"
  source = "https://github.com/lyft/spark-on-k8s-operator"
  version = "v0.1.3"

[[projects]]
  digest = "1:60942d250d0e06d3722ddc8e22bc52f8cef7961ba6d8d3e95327a32b6b024a7b"
  name = "github.com/appscode/jsonpatch"
  packages = ["."]
  pruneopts = ""
  revision = "7c0e3b262f30165a8ec3d0b4c6059fd92703bfb2"
  version = "1.0.0"

[[projects]]
  digest = "1:807098bf985d81cfffd0c4efee548930c4c8f56076f59a91ab1d4ec267a758ec"
  name = "github.com/aws/aws-sdk-go"
  packages = [
    "aws",
    "aws/awserr",
    "aws/awsutil",
    "aws/client",
    "aws/client/metadata",
    "aws/corehandlers",
    "aws/credentials",
    "aws/credentials/ec2rolecreds",
    "aws/credentials/endpointcreds",
    "aws/credentials/processcreds",
    "aws/credentials/stscreds",
    "aws/csm",
    "aws/defaults",
    "aws/ec2metadata",
    "aws/endpoints",
    "aws/request",
    "aws/session",
    "aws/signer/v4",
    "internal/ini",
    "internal/s3err",
    "internal/sdkio",
    "internal/sdkrand",
    "internal/sdkuri",
    "internal/shareddefaults",
    "private/protocol",
    "private/protocol/eventstream",
    "private/protocol/eventstream/eventstreamapi",
    "private/protocol/json/jsonutil",
    "private/protocol/query",
    "private/protocol/query/queryutil",
    "private/protocol/rest",
    "private/protocol/restxml",
    "private/protocol/xml/xmlutil",
    "service/s3",
    "service/sts",
    "service/sts/stsiface",
  ]
  pruneopts = ""
  revision = "95d69e28d7d16140dab16d0ef59fff5587e5624f"
  version = "v1.23.5"

[[projects]]
  digest = "1:ac2a05be7167c495fe8aaf8aaf62ecf81e78d2180ecb04e16778dc6c185c96a5"
  name = "github.com/beorn7/perks"
  packages = ["quantile"]
  pruneopts = ""
  revision = "37c8de3658fcb183f997c4e13e8337516ab753e6"
  version = "v1.0.1"

[[projects]]
  digest = "1:f6485831252319cd6ca29fc170adecf1eb81bf1e805f62f44eb48564ce2485fe"
  name = "github.com/cespare/xxhash"
  packages = ["."]
  pruneopts = ""
  revision = "3b82fb7d186719faeedd0c2864f868c74fbf79a1"
  version = "v2.0.0"

[[projects]]
  digest = "1:193f6d32d751f26540aa8eeedc114ce0a51f9e77b6c22dda3a4db4e5f65aec66"
  name = "github.com/coocood/freecache"
  packages = ["."]
  pruneopts = ""
  revision = "3c79a0a23c1940ab4479332fb3e0127265650ce3"
  version = "v1.1.0"

[[projects]]
  digest = "1:0deddd908b6b4b768cfc272c16ee61e7088a60f7fe2f06c547bd3d8e1f8b8e77"
  name = "github.com/davecgh/go-spew"
  packages = ["spew"]
  pruneopts = ""
  revision = "8991bc29aa16c548c550c7ff78260e27b9ab7c73"
  version = "v1.1.1"

[[projects]]
  digest = "1:46ddeb9dd35d875ac7568c4dc1fc96ce424e034bdbb984239d8ffc151398ec01"
  name = "github.com/evanphx/json-patch"
  packages = ["."]
  pruneopts = ""
  revision = "026c730a0dcc5d11f93f1cf1cc65b01247ea7b6f"
  version = "v4.5.0"

[[projects]]
  digest = "1:e988ed0ca0d81f4d28772760c02ee95084961311291bdfefc1b04617c178b722"
  name = "github.com/fatih/color"
  packages = ["."]
  pruneopts = ""
  revision = "5b77d2a35fb0ede96d138fc9a99f5c9b6aef11b4"
  version = "v1.7.0"

[[projects]]
  branch = "master"
  digest = "1:135223bf2c128b2158178ee48779ac9983b003634864d46b73e913c95f7a847e"
  name = "github.com/fsnotify/fsnotify"
  packages = ["."]
  pruneopts = ""
  revision = "1485a34d5d5723fea214f5710708e19a831720e4"

[[projects]]
  digest = "1:65587005c6fa4293c0b8a2e457e689df7fda48cc5e1f5449ea2c1e7784551558"
  name = "github.com/go-logr/logr"
  packages = ["."]
  pruneopts = ""
  revision = "9fb12b3b21c5415d16ac18dc5cd42c1cfdd40c4e"
  version = "v0.1.0"

[[projects]]
  digest = "1:d81dfed1aa731d8e4a45d87154ec15ef18da2aa80fa9a2f95bec38577a244a99"
  name = "github.com/go-logr/zapr"
  packages = ["."]
  pruneopts = ""
  revision = "03f06a783fbb7dfaf3f629c7825480e43a7105e6"
  version = "v0.1.1"

[[projects]]
  digest = "1:f7d1e67be3c9588c2eb4d978049af69e8a7b8d00a5307edee76070d52faa04fc"
  name = "github.com/go-redis/redis"
  packages = [
    ".",
    "internal",
    "internal/consistenthash",
    "internal/hashtag",
    "internal/pool",
    "internal/proto",
    "internal/util",
  ]
  pruneopts = ""
  revision = "c5c4ad6a4cae24f3867af1a0513709fc944a87f3"
  version = "v6.15.4"

[[projects]]
  digest = "1:fd53b471edb4c28c7d297f617f4da0d33402755f58d6301e7ca1197ef0a90937"
  name = "github.com/gogo/protobuf"
  packages = [
    "proto",
    "sortkeys",
  ]
  pruneopts = ""
  revision = "ba06b47c162d49f2af050fb4c75bcbc86a159d5c"
  version = "v1.2.1"

[[projects]]
  branch = "master"
  digest = "1:e1822d37be8e11e101357a27170527b1056c99182407f270e080f76409adbd9a"
  name = "github.com/golang/groupcache"
  packages = ["lru"]
  pruneopts = ""
  revision = "869f871628b6baa9cfbc11732cdf6546b17c1298"

[[projects]]
  digest = "1:b852d2b62be24e445fcdbad9ce3015b44c207815d631230dfce3f14e7803f5bf"
  name = "github.com/golang/protobuf"
  packages = [
    "jsonpb",
    "proto",
    "protoc-gen-go/descriptor",
    "protoc-gen-go/generator",
    "protoc-gen-go/generator/internal/remap",
    "protoc-gen-go/plugin",
    "ptypes",
    "ptypes/any",
    "ptypes/duration",
    "ptypes/struct",
    "ptypes/timestamp",
    "ptypes/wrappers",
  ]
  pruneopts = ""
  revision = "6c65a5562fc06764971b7c5d05c76c75e84bdbf7"
  version = "v1.3.2"

[[projects]]
  digest = "1:1e5b1e14524ed08301977b7b8e10c719ed853cbf3f24ecb66fae783a46f207a6"
  name = "github.com/google/btree"
  packages = ["."]
  pruneopts = ""
  revision = "4030bb1f1f0c35b30ca7009e9ebd06849dd45306"
  version = "v1.0.0"

[[projects]]
  digest = "1:8d4a577a9643f713c25a32151c0f26af7228b4b97a219b5ddb7fd38d16f6e673"
  name = "github.com/google/gofuzz"
  packages = ["."]
  pruneopts = ""
  revision = "f140a6486e521aad38f5917de355cbf147cc0496"
  version = "v1.0.0"

[[projects]]
  digest = "1:728f28282e0edc47e2d8f41c9ec1956ad645ad6b15e6376ab31e2c3b094fc38f"
  name = "github.com/googleapis/gnostic"
  packages = [
    "OpenAPIv2",
    "compiler",
    "extensions",
  ]
  pruneopts = ""
  revision = "ab0dd09aa10e2952b28e12ecd35681b20463ebab"
  version = "v0.3.1"

[[projects]]
  digest = "1:94697ef521414e9814e038c512699e3ef984519a301b7a499b00cf851c928b29"
  name = "github.com/graymeta/stow"
  packages = [
    ".",
    "local",
    "s3",
  ]
  pruneopts = ""
  revision = "77c84b1dd69c41b74fe0a94ca8ee257d85947327"

[[projects]]
  branch = "master"
  digest = "1:e1fd67b5695fb12f54f979606c5d650a5aa72ef242f8e71072bfd4f7b5a141a0"
  name = "github.com/gregjones/httpcache"
  packages = [
    ".",
    "diskcache",
  ]
  pruneopts = ""
  revision = "901d90724c7919163f472a9812253fb26761123d"

[[projects]]
  digest = "1:9a0b2dd1f882668a3d7fbcd424eed269c383a16f1faa3a03d14e0dd5fba571b1"
  name = "github.com/grpc-ecosystem/go-grpc-middleware"
  packages = [
    ".",
    "retry",
    "util/backoffutils",
    "util/metautils",
  ]
  pruneopts = ""
  revision = "c250d6563d4d4c20252cd865923440e829844f4e"
  version = "v1.0.0"

[[projects]]
  digest = "1:e24dc5ef44694848785de507f439a24e9e6d96d7b43b8cf3d6cfa857aa1e2186"
  name = "github.com/grpc-ecosystem/go-grpc-prometheus"
  packages = ["."]
  pruneopts = ""
  revision = "c225b8c3b01faf2899099b768856a9e916e5087b"
  version = "v1.2.0"

[[projects]]
  digest = "1:34e08080e732c137007c9972a71bac3ecf945b867b240f969f7fbc34184706da"
  name = "github.com/grpc-ecosystem/grpc-gateway"
  packages = [
    "internal",
    "protoc-gen-swagger/options",
    "runtime",
    "utilities",
  ]
  pruneopts = ""
  revision = "fd2d159495beeea56e2b747d3d4b68299a81210c"
  version = "v1.9.6"

[[projects]]
  digest = "1:7f6f07500a0b7d3766b00fa466040b97f2f5b5f3eef2ecabfe516e703b05119a"
  name = "github.com/hashicorp/golang-lru"
  packages = [
    ".",
    "simplelru",
  ]
  pruneopts = ""
  revision = "7f827b33c0f158ec5dfbba01bb0b14a4541fd81d"
  version = "v0.5.3"

[[projects]]
  digest = "1:d14365c51dd1d34d5c79833ec91413bfbb166be978724f15701e17080dc06dec"
  name = "github.com/hashicorp/hcl"
  packages = [
    ".",
    "hcl/ast",
    "hcl/parser",
    "hcl/printer",
    "hcl/scanner",
    "hcl/strconv",
    "hcl/token",
    "json/parser",
    "json/scanner",
    "json/token",
  ]
  pruneopts = ""
  revision = "8cb6e5b959231cc1119e43259c4a608f9c51a241"
  version = "v1.0.0"

[[projects]]
  digest = "1:31bfd110d31505e9ffbc9478e31773bf05bf02adcaeb9b139af42684f9294c13"
  name = "github.com/imdario/mergo"
  packages = ["."]
  pruneopts = ""
  revision = "7c29201646fa3de8506f701213473dd407f19646"
  version = "v0.3.7"

[[projects]]
  digest = "1:870d441fe217b8e689d7949fef6e43efbc787e50f200cb1e70dbca9204a1d6be"
  name = "github.com/inconshreveable/mousetrap"
  packages = ["."]
  pruneopts = ""
  revision = "76626ae9c91c4f2a10f34cad8ce83ea42c93bb75"
  version = "v1.0"

[[projects]]
  digest = "1:13fe471d0ed891e8544eddfeeb0471fd3c9f2015609a1c000aefdedf52a19d40"
  name = "github.com/jmespath/go-jmespath"
  packages = ["."]
  pruneopts = ""
  revision = "c2b33e84"

[[projects]]
  digest = "1:e716a02584d94519e2ccf7ac461c4028da736d41a58c1ed95e641c1603bdb056"
  name = "github.com/json-iterator/go"
  packages = ["."]
  pruneopts = ""
  revision = "27518f6661eba504be5a7a9a9f6d9460d892ade3"
  version = "v1.1.7"

[[projects]]
  digest = "1:0f51cee70b0d254dbc93c22666ea2abf211af81c1701a96d04e2284b408621db"
  name = "github.com/konsorten/go-windows-terminal-sequences"
  packages = ["."]
  pruneopts = ""
  revision = "f55edac94c9bbba5d6182a4be46d86a2c9b5b50e"
  version = "v1.0.2"

[[projects]]
  digest = "1:d7eac6fbf0b97241017ad4c60bce63e4ddcf08761be7ac8305a4a230305ae0ad"
  name = "github.com/lyft/flyteidl"
  packages = [
    "clients/go/admin",
    "clients/go/admin/mocks",
    "clients/go/coreutils",
    "clients/go/coreutils/logs",
    "clients/go/events/errors",
    "gen/pb-go/flyteidl/admin",
    "gen/pb-go/flyteidl/core",
    "gen/pb-go/flyteidl/event",
    "gen/pb-go/flyteidl/plugins",
    "gen/pb-go/flyteidl/service",
  ]
  pruneopts = ""
<<<<<<< HEAD
  revision = "603420a216676e0d0f5e0f6bc0b203ee8eea79ca"
  source = "git@github.com:lyft/flyteidl"
=======
  revision = "793b09d190148236f41ad8160b5cec9a3325c16f"
  source = "https://github.com/lyft/flyteidl"
  version = "v0.1.0"
>>>>>>> 0ee329a5

[[projects]]
  digest = "1:c368fe9a00a38c8702e24475dd3a8348d2a191892ef9030aceb821f8c035b737"
  name = "github.com/lyft/flytestdlib"
  packages = [
    "atomic",
    "config",
    "config/files",
    "config/viper",
    "contextutils",
    "errors",
    "ioutils",
    "logger",
    "promutils",
    "promutils/labeled",
    "sets",
    "storage",
    "utils",
  ]
  pruneopts = ""
  revision = "c0e1a9369cb442d70093564fbbc21d8298f5aeb6"
  source = "git@github.com:lyft/flytestdlib"
  version = "v0.2.11"

[[projects]]
  digest = "1:ae39921edb7f801f7ce1b6b5484f9715a1dd2b52cb645daef095cd10fd6ee774"
  name = "github.com/magiconair/properties"
  packages = [
    ".",
    "assert",
  ]
  pruneopts = ""
  revision = "de8848e004dd33dc07a2947b3d76f618a7fc7ef1"
  version = "v1.8.1"

[[projects]]
  digest = "1:9ea83adf8e96d6304f394d40436f2eb44c1dc3250d223b74088cc253a6cd0a1c"
  name = "github.com/mattn/go-colorable"
  packages = ["."]
  pruneopts = ""
  revision = "167de6bfdfba052fa6b2d3664c8f5272e23c9072"
  version = "v0.0.9"

[[projects]]
  digest = "1:afc2714dedf683e571932f94f8a8ec444679eb84e076e021f63de871c5bc6cb1"
  name = "github.com/mattn/go-isatty"
  packages = ["."]
  pruneopts = ""
  revision = "e1f7b56ace729e4a73a29a6b4fac6cd5fcda7ab3"
  version = "v0.0.9"

[[projects]]
  digest = "1:63722a4b1e1717be7b98fc686e0b30d5e7f734b9e93d7dee86293b6deab7ea28"
  name = "github.com/matttproud/golang_protobuf_extensions"
  packages = ["pbutil"]
  pruneopts = ""
  revision = "c12348ce28de40eed0136aa2b644d0ee0650e56c"
  version = "v1.0.1"

[[projects]]
  digest = "1:bcc46a0fbd9e933087bef394871256b5c60269575bb661935874729c65bbbf60"
  name = "github.com/mitchellh/mapstructure"
  packages = ["."]
  pruneopts = ""
  revision = "3536a929edddb9a5b34bd6861dc4a9647cb459fe"
  version = "v1.1.2"

[[projects]]
  digest = "1:0c0ff2a89c1bb0d01887e1dac043ad7efbf3ec77482ef058ac423d13497e16fd"
  name = "github.com/modern-go/concurrent"
  packages = ["."]
  pruneopts = ""
  revision = "bacd9c7ef1dd9b15be4a9909b8ac7a4e313eec94"
  version = "1.0.3"

[[projects]]
  digest = "1:e32bdbdb7c377a07a9a46378290059822efdce5c8d96fe71940d87cb4f918855"
  name = "github.com/modern-go/reflect2"
  packages = ["."]
  pruneopts = ""
  revision = "4b7aa43c6742a2c18fdef89dd197aaae7dac7ccd"
  version = "1.0.1"

[[projects]]
  digest = "1:3d2c33720d4255686b9f4a7e4d3b94938ee36063f14705c5eb0f73347ed4c496"
  name = "github.com/pelletier/go-toml"
  packages = ["."]
  pruneopts = ""
  revision = "728039f679cbcd4f6a54e080d2219a4c4928c546"
  version = "v1.4.0"

[[projects]]
  branch = "master"
  digest = "1:5f0faa008e8ff4221b55a1a5057c8b02cb2fd68da6a65c9e31c82b72cbc836d0"
  name = "github.com/petar/GoLLRB"
  packages = ["llrb"]
  pruneopts = ""
  revision = "33fb24c13b99c46c93183c291836c573ac382536"

[[projects]]
  digest = "1:4709c61d984ef9ba99b037b047546d8a576ae984fb49486e48d99658aa750cd5"
  name = "github.com/peterbourgon/diskv"
  packages = ["."]
  pruneopts = ""
  revision = "0be1b92a6df0e4f5cb0a5d15fb7f643d0ad93ce6"
  version = "v3.0.0"

[[projects]]
  digest = "1:1d7e1867c49a6dd9856598ef7c3123604ea3daabf5b83f303ff457bcbc410b1d"
  name = "github.com/pkg/errors"
  packages = ["."]
  pruneopts = ""
  revision = "ba968bfe8b2f7e042a574c888954fccecfa385b4"
  version = "v0.8.1"

[[projects]]
  digest = "1:256484dbbcd271f9ecebc6795b2df8cad4c458dd0f5fd82a8c2fa0c29f233411"
  name = "github.com/pmezard/go-difflib"
  packages = ["difflib"]
  pruneopts = ""
  revision = "792786c7400a136282c1664665ae0a8db921c6c2"
  version = "v1.0.0"

[[projects]]
  digest = "1:c826496cad27bd9a7644a01230a79d472b4093dd33587236e8f8369bb1d8534e"
  name = "github.com/prometheus/client_golang"
  packages = [
    "prometheus",
    "prometheus/internal",
  ]
  pruneopts = ""
  revision = "2641b987480bca71fb39738eb8c8b0d577cb1d76"
  version = "v0.9.4"

[[projects]]
  branch = "master"
  digest = "1:0a565f69553dd41b3de790fde3532e9237142f2637899e20cd3e7396f0c4f2f7"
  name = "github.com/prometheus/client_model"
  packages = ["go"]
  pruneopts = ""
  revision = "14fe0d1b01d4d5fc031dd4bec1823bd3ebbe8016"

[[projects]]
  digest = "1:0f2cee44695a3208fe5d6926076641499c72304e6f015348c9ab2df90a202cdf"
  name = "github.com/prometheus/common"
  packages = [
    "expfmt",
    "internal/bitbucket.org/ww/goautoneg",
    "model",
  ]
  pruneopts = ""
  revision = "31bed53e4047fd6c510e43a941f90cb31be0972a"
  version = "v0.6.0"

[[projects]]
  digest = "1:9b33e539d6bf6e4453668a847392d1e9e6345225ea1426f9341212c652bcbee4"
  name = "github.com/prometheus/procfs"
  packages = [
    ".",
    "internal/fs",
  ]
  pruneopts = ""
  revision = "3f98efb27840a48a7a2898ec80be07674d19f9c8"
  version = "v0.0.3"

[[projects]]
  digest = "1:1a405cddcf3368445051fb70ab465ae99da56ad7be8d8ca7fc52159d1c2d873c"
  name = "github.com/sirupsen/logrus"
  packages = ["."]
  pruneopts = ""
  revision = "839c75faf7f98a33d445d181f3018b5c3409a45e"
  version = "v1.4.2"

[[projects]]
  digest = "1:956f655c87b7255c6b1ae6c203ebb0af98cf2a13ef2507e34c9bf1c0332ac0f5"
  name = "github.com/spf13/afero"
  packages = [
    ".",
    "mem",
  ]
  pruneopts = ""
  revision = "588a75ec4f32903aa5e39a2619ba6a4631e28424"
  version = "v1.2.2"

[[projects]]
  digest = "1:ae3493c780092be9d576a1f746ab967293ec165e8473425631f06658b6212afc"
  name = "github.com/spf13/cast"
  packages = ["."]
  pruneopts = ""
  revision = "8c9545af88b134710ab1cd196795e7f2388358d7"
  version = "v1.3.0"

[[projects]]
  digest = "1:0c63b3c7ad6d825a898f28cb854252a3b29d37700c68a117a977263f5ec94efe"
  name = "github.com/spf13/cobra"
  packages = ["."]
  pruneopts = ""
  revision = "f2b07da1e2c38d5f12845a4f607e2e1018cbb1f5"
  version = "v0.0.5"

[[projects]]
  digest = "1:cc15ae4fbdb02ce31f3392361a70ac041f4f02e0485de8ffac92bd8033e3d26e"
  name = "github.com/spf13/jwalterweatherman"
  packages = ["."]
  pruneopts = ""
  revision = "94f6ae3ed3bceceafa716478c5fbf8d29ca601a1"
  version = "v1.1.0"

[[projects]]
  digest = "1:cbaf13cdbfef0e4734ed8a7504f57fe893d471d62a35b982bf6fb3f036449a66"
  name = "github.com/spf13/pflag"
  packages = ["."]
  pruneopts = ""
  revision = "298182f68c66c05229eb03ac171abe6e309ee79a"
  version = "v1.0.3"

[[projects]]
  digest = "1:c25a789c738f7cc8ec7f34026badd4e117853f329334a5aa45cf5d0727d7d442"
  name = "github.com/spf13/viper"
  packages = ["."]
  pruneopts = ""
  revision = "ae103d7e593e371c69e832d5eb3347e2b80cbbc9"

[[projects]]
  digest = "1:711eebe744c0151a9d09af2315f0bb729b2ec7637ef4c410fa90a18ef74b65b6"
  name = "github.com/stretchr/objx"
  packages = ["."]
  pruneopts = ""
  revision = "477a77ecc69700c7cdeb1fa9e129548e1c1c393c"
  version = "v0.1.1"

[[projects]]
  digest = "1:f7b541897bcde05a04a044c342ddc7425aab7e331f37b47fbb486cd16324b48e"
  name = "github.com/stretchr/testify"
  packages = [
    "assert",
    "mock",
  ]
  pruneopts = ""
  revision = "221dbe5ed46703ee255b1da0dec05086f5035f62"
  version = "v1.4.0"

[[projects]]
  digest = "1:e6ff7840319b6fda979a918a8801005ec2049abca62af19211d96971d8ec3327"
  name = "go.uber.org/atomic"
  packages = ["."]
  pruneopts = ""
  revision = "df976f2515e274675050de7b3f42545de80594fd"
  version = "v1.4.0"

[[projects]]
  digest = "1:22c7effcb4da0eacb2bb1940ee173fac010e9ef3c691f5de4b524d538bd980f5"
  name = "go.uber.org/multierr"
  packages = ["."]
  pruneopts = ""
  revision = "3c4937480c32f4c13a875a1829af76c98ca3d40a"
  version = "v1.1.0"

[[projects]]
  digest = "1:984e93aca9088b440b894df41f2043b6a3db8f9cf30767032770bfc4796993b0"
  name = "go.uber.org/zap"
  packages = [
    ".",
    "buffer",
    "internal/bufferpool",
    "internal/color",
    "internal/exit",
    "zapcore",
  ]
  pruneopts = ""
  revision = "27376062155ad36be76b0f12cf1572a221d3a48c"
  version = "v1.10.0"

[[projects]]
  branch = "master"
  digest = "1:00cb2d43e2f3a7b10653bbe965ca5b6ef074556adaea71a68b014a8f8cf566f7"
  name = "golang.org/x/crypto"
  packages = ["ssh/terminal"]
  pruneopts = ""
  revision = "60c769a6c58655dab1b9adac0d58967dd517cfba"

[[projects]]
  branch = "master"
  digest = "1:cd0b3836d3ade8018db36062149a29bddb21ab48fb8f01daf58a4fed54c5588c"
  name = "golang.org/x/net"
  packages = [
    "context",
    "context/ctxhttp",
    "http/httpguts",
    "http2",
    "http2/hpack",
    "idna",
    "internal/timeseries",
    "trace",
  ]
  pruneopts = ""
  revision = "74dc4d7220e7acc4e100824340f3e66577424772"

[[projects]]
  branch = "master"
  digest = "1:01bdbbc604dcd5afb6f66a717f69ad45e9643c72d5bc11678d44ffa5c50f9e42"
  name = "golang.org/x/oauth2"
  packages = [
    ".",
    "internal",
  ]
  pruneopts = ""
  revision = "0f29369cfe4552d0e4bcddc57cc75f4d7e672a33"

[[projects]]
  branch = "master"
  digest = "1:6a8bd8cb9a92bd007831755e08d5f62810ecf6718e70cc38f0a85a91819a9497"
  name = "golang.org/x/sys"
  packages = [
    "unix",
    "windows",
  ]
  pruneopts = ""
  revision = "fde4db37ae7ad8191b03d30d27f258b5291ae4e3"

[[projects]]
  digest = "1:740b51a55815493a8d0f2b1e0d0ae48fe48953bf7eaf3fcc4198823bf67768c0"
  name = "golang.org/x/text"
  packages = [
    "collate",
    "collate/build",
    "internal/colltab",
    "internal/gen",
    "internal/language",
    "internal/language/compact",
    "internal/tag",
    "internal/triegen",
    "internal/ucd",
    "language",
    "secure/bidirule",
    "transform",
    "unicode/bidi",
    "unicode/cldr",
    "unicode/norm",
    "unicode/rangetable",
  ]
  pruneopts = ""
  revision = "342b2e1fbaa52c93f31447ad2c6abc048c63e475"
  version = "v0.3.2"

[[projects]]
  branch = "master"
  digest = "1:9522af4be529c108010f95b05f1022cb872f2b9ff8b101080f554245673466e1"
  name = "golang.org/x/time"
  packages = ["rate"]
  pruneopts = ""
  revision = "9d24e82272b4f38b78bc8cff74fa936d31ccd8ef"

[[projects]]
  digest = "1:47f391ee443f578f01168347818cb234ed819521e49e4d2c8dd2fb80d48ee41a"
  name = "google.golang.org/appengine"
  packages = [
    "internal",
    "internal/base",
    "internal/datastore",
    "internal/log",
    "internal/remote_api",
    "internal/urlfetch",
    "urlfetch",
  ]
  pruneopts = ""
  revision = "b2f4a3cf3c67576a2ee09e1fe62656a5086ce880"
  version = "v1.6.1"

[[projects]]
  branch = "master"
  digest = "1:e1505a39ad844b6a89856ffb97363cc47cbee0c511c1423d2d9c673cc4a215a0"
  name = "google.golang.org/genproto"
  packages = [
    "googleapis/api/annotations",
    "googleapis/api/httpbody",
    "googleapis/rpc/status",
    "protobuf/field_mask",
  ]
  pruneopts = ""
  revision = "24fa4b261c55da65468f2abfdae2b024eef27dfb"

[[projects]]
  digest = "1:e8a4007e58ea9431f6460d1bc5c7f9dd29fdc0211ab780b6ad3d0581478f2076"
  name = "google.golang.org/grpc"
  packages = [
    ".",
    "balancer",
    "balancer/base",
    "balancer/roundrobin",
    "binarylog/grpc_binarylog_v1",
    "codes",
    "connectivity",
    "credentials",
    "credentials/internal",
    "encoding",
    "encoding/proto",
    "grpclog",
    "internal",
    "internal/backoff",
    "internal/balancerload",
    "internal/binarylog",
    "internal/channelz",
    "internal/envconfig",
    "internal/grpcrand",
    "internal/grpcsync",
    "internal/syscall",
    "internal/transport",
    "keepalive",
    "metadata",
    "naming",
    "peer",
    "resolver",
    "resolver/dns",
    "resolver/passthrough",
    "serviceconfig",
    "stats",
    "status",
    "tap",
  ]
  pruneopts = ""
  revision = "6eaf6f47437a6b4e2153a190160ef39a92c7eceb"
  version = "v1.23.0"

[[projects]]
  digest = "1:75fb3fcfc73a8c723efde7777b40e8e8ff9babf30d8c56160d01beffea8a95a6"
  name = "gopkg.in/inf.v0"
  packages = ["."]
  pruneopts = ""
  revision = "d2d2541c53f18d2a059457998ce2876cc8e67cbf"
  version = "v0.9.1"

[[projects]]
  digest = "1:cedccf16b71e86db87a24f8d4c70b0a855872eb967cb906a66b95de56aefbd0d"
  name = "gopkg.in/yaml.v2"
  packages = ["."]
  pruneopts = ""
  revision = "51d6538a90f86fe93ac480b35f37b2be17fef232"
  version = "v2.2.2"

[[projects]]
  digest = "1:73ee122857f257aa507ebae097783fe08ad8af49398e5b3876787325411f1a4b"
  name = "k8s.io/api"
  packages = [
    "admission/v1beta1",
    "admissionregistration/v1alpha1",
    "admissionregistration/v1beta1",
    "apps/v1",
    "apps/v1beta1",
    "apps/v1beta2",
    "auditregistration/v1alpha1",
    "authentication/v1",
    "authentication/v1beta1",
    "authorization/v1",
    "authorization/v1beta1",
    "autoscaling/v1",
    "autoscaling/v2beta1",
    "autoscaling/v2beta2",
    "batch/v1",
    "batch/v1beta1",
    "batch/v2alpha1",
    "certificates/v1beta1",
    "coordination/v1beta1",
    "core/v1",
    "events/v1beta1",
    "extensions/v1beta1",
    "networking/v1",
    "policy/v1beta1",
    "rbac/v1",
    "rbac/v1alpha1",
    "rbac/v1beta1",
    "scheduling/v1alpha1",
    "scheduling/v1beta1",
    "settings/v1alpha1",
    "storage/v1",
    "storage/v1alpha1",
    "storage/v1beta1",
  ]
  pruneopts = ""
  revision = "27b77cf22008a0bf6e510b2a500b8885805a1b68"
  source = "https://github.com/lyft/api"

[[projects]]
  digest = "1:a3bee4b1e4013573fc15631b51a7b7e0d580497e6fec63dc3724b370e624569f"
  name = "k8s.io/apimachinery"
  packages = [
    "pkg/api/errors",
    "pkg/api/meta",
    "pkg/api/resource",
    "pkg/apis/meta/internalversion",
    "pkg/apis/meta/v1",
    "pkg/apis/meta/v1/unstructured",
    "pkg/apis/meta/v1beta1",
    "pkg/conversion",
    "pkg/conversion/queryparams",
    "pkg/fields",
    "pkg/labels",
    "pkg/runtime",
    "pkg/runtime/schema",
    "pkg/runtime/serializer",
    "pkg/runtime/serializer/json",
    "pkg/runtime/serializer/protobuf",
    "pkg/runtime/serializer/recognizer",
    "pkg/runtime/serializer/streaming",
    "pkg/runtime/serializer/versioning",
    "pkg/selection",
    "pkg/types",
    "pkg/util/cache",
    "pkg/util/clock",
    "pkg/util/diff",
    "pkg/util/errors",
    "pkg/util/framer",
    "pkg/util/intstr",
    "pkg/util/json",
    "pkg/util/mergepatch",
    "pkg/util/naming",
    "pkg/util/net",
    "pkg/util/rand",
    "pkg/util/runtime",
    "pkg/util/sets",
    "pkg/util/strategicpatch",
    "pkg/util/validation",
    "pkg/util/validation/field",
    "pkg/util/wait",
    "pkg/util/yaml",
    "pkg/version",
    "pkg/watch",
    "third_party/forked/golang/json",
    "third_party/forked/golang/reflect",
  ]
  pruneopts = ""
  revision = "695912cabb3a9c08353fbe628115867d47f56b1f"
  source = "https://github.com/lyft/apimachinery"

[[projects]]
  digest = "1:d603c9957fa66c90792d45fe0205d484da2ea364a01069c20890f2640b4a0fd5"
  name = "k8s.io/client-go"
  packages = [
    "discovery",
    "dynamic",
    "kubernetes/scheme",
    "pkg/apis/clientauthentication",
    "pkg/apis/clientauthentication/v1alpha1",
    "pkg/apis/clientauthentication/v1beta1",
    "pkg/version",
    "plugin/pkg/client/auth/exec",
    "rest",
    "rest/watch",
    "restmapper",
    "testing",
    "tools/auth",
    "tools/cache",
    "tools/clientcmd",
    "tools/clientcmd/api",
    "tools/clientcmd/api/latest",
    "tools/clientcmd/api/v1",
    "tools/metrics",
    "tools/pager",
    "tools/record",
    "tools/reference",
    "transport",
    "util/buffer",
    "util/cert",
    "util/connrotation",
    "util/flowcontrol",
    "util/homedir",
    "util/integer",
    "util/retry",
    "util/workqueue",
  ]
  pruneopts = ""
  revision = "8d9ed539ba3134352c586810e749e58df4e94e4f"
  version = "kubernetes-1.13.1"

[[projects]]
  digest = "1:3063061b6514ad2666c4fa292451685884cacf77c803e1b10b4a4fa23f7787fb"
  name = "k8s.io/klog"
  packages = ["."]
  pruneopts = ""
  revision = "3ca30a56d8a775276f9cdae009ba326fdc05af7f"
  version = "v0.4.0"

[[projects]]
  branch = "master"
  digest = "1:71e59e355758d825c891c77bfe3ec2c0b2523b05076e96b2a2bfa804e6ac576a"
  name = "k8s.io/kube-openapi"
  packages = ["pkg/util/proto"]
  pruneopts = ""
  revision = "743ec37842bffe49dd4221d9026f30fb1d5adbc4"

[[projects]]
  digest = "1:5c1664b5783da5772e29bc7c2fbe369dc0b1d2f11b7935c6adc283d9aa839355"
  name = "sigs.k8s.io/controller-runtime"
  packages = [
    "pkg/cache",
    "pkg/cache/informertest",
    "pkg/cache/internal",
    "pkg/client",
    "pkg/client/apiutil",
    "pkg/client/config",
    "pkg/client/fake",
    "pkg/controller/controllertest",
    "pkg/event",
    "pkg/handler",
    "pkg/internal/objectutil",
    "pkg/predicate",
    "pkg/reconcile",
    "pkg/runtime/inject",
    "pkg/runtime/log",
    "pkg/source",
    "pkg/source/internal",
    "pkg/webhook/admission/types",
  ]
  pruneopts = ""
  revision = "477bf4f046c31c351b46fa00262bc814ac0bbca1"
  version = "v0.1.11"

[[projects]]
  digest = "1:321081b4a44256715f2b68411d8eda9a17f17ebfe6f0cc61d2cc52d11c08acfa"
  name = "sigs.k8s.io/yaml"
  packages = ["."]
  pruneopts = ""
  revision = "fd68e9863619f6ec2fdd8625fe1f02e7c877e480"
  version = "v1.1.0"

[solve-meta]
  analyzer-name = "dep"
  analyzer-version = 1
  input-imports = [
    "github.com/GoogleCloudPlatform/spark-on-k8s-operator/pkg/apis/sparkoperator.k8s.io/v1beta1",
    "github.com/go-redis/redis",
    "github.com/golang/protobuf/jsonpb",
    "github.com/golang/protobuf/proto",
    "github.com/golang/protobuf/ptypes",
    "github.com/golang/protobuf/ptypes/struct",
    "github.com/lyft/flyteidl/clients/go/admin",
    "github.com/lyft/flyteidl/clients/go/admin/mocks",
    "github.com/lyft/flyteidl/clients/go/coreutils",
    "github.com/lyft/flyteidl/clients/go/coreutils/logs",
    "github.com/lyft/flyteidl/clients/go/events/errors",
    "github.com/lyft/flyteidl/gen/pb-go/flyteidl/admin",
    "github.com/lyft/flyteidl/gen/pb-go/flyteidl/core",
    "github.com/lyft/flyteidl/gen/pb-go/flyteidl/event",
    "github.com/lyft/flyteidl/gen/pb-go/flyteidl/plugins",
    "github.com/lyft/flyteidl/gen/pb-go/flyteidl/service",
    "github.com/lyft/flytestdlib/config",
    "github.com/lyft/flytestdlib/config/viper",
    "github.com/lyft/flytestdlib/contextutils",
    "github.com/lyft/flytestdlib/logger",
    "github.com/lyft/flytestdlib/promutils",
    "github.com/lyft/flytestdlib/promutils/labeled",
    "github.com/lyft/flytestdlib/sets",
    "github.com/lyft/flytestdlib/storage",
    "github.com/lyft/flytestdlib/utils",
    "github.com/magiconair/properties/assert",
    "github.com/mitchellh/mapstructure",
    "github.com/pkg/errors",
    "github.com/prometheus/client_golang/prometheus",
    "github.com/spf13/pflag",
    "github.com/stretchr/testify/assert",
    "github.com/stretchr/testify/mock",
    "google.golang.org/grpc",
    "k8s.io/api/apps/v1",
    "k8s.io/api/batch/v1",
    "k8s.io/api/core/v1",
    "k8s.io/apimachinery/pkg/api/errors",
    "k8s.io/apimachinery/pkg/api/meta",
    "k8s.io/apimachinery/pkg/api/resource",
    "k8s.io/apimachinery/pkg/apis/meta/v1",
    "k8s.io/apimachinery/pkg/apis/meta/v1/unstructured",
    "k8s.io/apimachinery/pkg/runtime",
    "k8s.io/apimachinery/pkg/runtime/schema",
    "k8s.io/apimachinery/pkg/types",
    "k8s.io/apimachinery/pkg/util/json",
    "k8s.io/apimachinery/pkg/util/rand",
    "k8s.io/apimachinery/pkg/util/sets",
    "k8s.io/client-go/kubernetes/scheme",
    "k8s.io/client-go/tools/record",
    "k8s.io/client-go/util/workqueue",
    "sigs.k8s.io/controller-runtime/pkg/cache",
    "sigs.k8s.io/controller-runtime/pkg/cache/informertest",
    "sigs.k8s.io/controller-runtime/pkg/client",
    "sigs.k8s.io/controller-runtime/pkg/client/config",
    "sigs.k8s.io/controller-runtime/pkg/client/fake",
    "sigs.k8s.io/controller-runtime/pkg/event",
    "sigs.k8s.io/controller-runtime/pkg/handler",
    "sigs.k8s.io/controller-runtime/pkg/predicate",
    "sigs.k8s.io/controller-runtime/pkg/runtime/inject",
    "sigs.k8s.io/controller-runtime/pkg/source",
  ]
  solver-name = "gps-cdcl"
  solver-version = 1<|MERGE_RESOLUTION|>--- conflicted
+++ resolved
@@ -363,14 +363,8 @@
     "gen/pb-go/flyteidl/service",
   ]
   pruneopts = ""
-<<<<<<< HEAD
   revision = "603420a216676e0d0f5e0f6bc0b203ee8eea79ca"
   source = "git@github.com:lyft/flyteidl"
-=======
-  revision = "793b09d190148236f41ad8160b5cec9a3325c16f"
-  source = "https://github.com/lyft/flyteidl"
-  version = "v0.1.0"
->>>>>>> 0ee329a5
 
 [[projects]]
   digest = "1:c368fe9a00a38c8702e24475dd3a8348d2a191892ef9030aceb821f8c035b737"
