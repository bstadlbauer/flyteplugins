package utils

import (
	"context"
	"fmt"
	"reflect"
	"regexp"
	"strings"

	"github.com/golang/protobuf/ptypes"
	"github.com/lyft/flyteidl/gen/pb-go/flyteidl/core"
	"github.com/pkg/errors"

	"github.com/lyft/flyteplugins/go/tasks/pluginmachinery/io"
)

var inputFileRegex = regexp.MustCompile(`(?i){{\s*[\.$]Input\s*}}`)
var inputPrefixRegex = regexp.MustCompile(`(?i){{\s*[\.$]InputPrefix\s*}}`)
var outputRegex = regexp.MustCompile(`(?i){{\s*[\.$]OutputPrefix\s*}}`)
var inputVarRegex = regexp.MustCompile(`(?i){{\s*[\.$]Inputs\.(?P<input_name>[^}\s]+)\s*}}`)

<<<<<<< HEAD
// Contains arguments passed down to command line templates.
type CommandLineTemplateArgs struct {
	Input        string            `json:"input"`
	InputPrefix  string            `json:"inputPrefix"`
	OutputPrefix string            `json:"output"`
	Inputs       map[string]string `json:"inputs"`
}

=======
>>>>>>> ac80d7ff
// Evaluates templates in each command with the equivalent value from passed args. Templates are case-insensitive
// Supported templates are:
// - {{ .InputFile }} to receive the input file path. The protocol used will depend on the underlying system
// 		configuration. E.g. s3://bucket/key/to/file.pb or /var/run/local.pb are both valid.
// - {{ .OutputPrefix }} to receive the path prefix for where to store the outputs.
// - {{ .Inputs.myInput }} to receive the actual value of the input passed. See docs on LiteralMapToTemplateArgs for how
// 		what to expect each literal type to be serialized as.
// If a command isn't a valid template or failed to evaluate, it'll be returned as is.
// NOTE: I wanted to do in-place replacement, until I realized that in-place replacement will alter the definition of the
// graph. This is not desirable, as we may have to retry and in that case the replacement will not work and we want
// to create a new location for outputs
func ReplaceTemplateCommandArgs(ctx context.Context, command []string, in io.InputReader, out io.OutputFilePaths) ([]string, error) {
	if len(command) == 0 {
		return []string{}, nil
	}
	if in == nil || out == nil {
		return nil, fmt.Errorf("input reader and output path cannot be nil")
	}
	res := make([]string, 0, len(command))
	for _, commandTemplate := range command {
		updated, err := replaceTemplateCommandArgs(ctx, commandTemplate, in, out)
		if err != nil {
			return res, err
		}

		res = append(res, updated)
	}

	return res, nil
}

<<<<<<< HEAD
func replaceTemplateCommandArgs(_ context.Context, commandTemplate string, args *CommandLineTemplateArgs) (string, error) {
	val := inputFileRegex.ReplaceAllString(commandTemplate, args.Input)
	val = outputRegex.ReplaceAllString(val, args.OutputPrefix)
	val = inputPrefixRegex.ReplaceAllString(val, args.InputPrefix)
=======
func replaceTemplateCommandArgs(ctx context.Context, commandTemplate string, in io.InputReader, out io.OutputFilePaths) (string, error) {
	val := inputFileRegex.ReplaceAllString(commandTemplate, in.GetInputPath().String())
	val = outputRegex.ReplaceAllString(val, out.GetOutputPrefixPath().String())
>>>>>>> ac80d7ff
	groupMatches := inputVarRegex.FindAllStringSubmatchIndex(val, -1)
	if len(groupMatches) == 0 {
		return val, nil
	} else if len(groupMatches) > 1 {
		return val, fmt.Errorf("only one level of inputs nesting is supported. Syntax in [%v] is invalid", commandTemplate)
	} else if len(groupMatches[0]) > 4 {
		return val, fmt.Errorf("longer submatches not supported. Syntax in [%v] is invalid", commandTemplate)
	}
	startIdx := groupMatches[0][0]
	endIdx := groupMatches[0][1]
	inputStartIdx := groupMatches[0][2]
	inputEndIdx := groupMatches[0][3]
	inputName := val[inputStartIdx:inputEndIdx]

	inputs, err := in.Get(ctx)
	if err != nil {
		return val, errors.Wrapf(err, "unable to read inputs for [%s]", inputName)
	}
	if inputs == nil || inputs.Literals == nil {
		return val, fmt.Errorf("no inputs provided, cannot bind input name [%s]", inputName)
	}
	inputVal, exists := inputs.Literals[inputName]
	if !exists {
		return val, fmt.Errorf("requested input is not found [%v] while processing template [%v]",
			inputName, commandTemplate)
	}

	v, err := serializeLiteral(ctx, inputVal)
	if err != nil {
		return val, errors.Wrapf(err, "failed to bind a value to inputName [%s]", inputName)
	}
	if endIdx >= len(val) {
		return val[:startIdx] + v, nil
	}

	return val[:startIdx] + v + val[endIdx:], nil
}

func serializePrimitive(p *core.Primitive) (string, error) {
	switch o := p.Value.(type) {
	case *core.Primitive_Integer:
		return fmt.Sprintf("%v", o.Integer), nil
	case *core.Primitive_Boolean:
		return fmt.Sprintf("%v", o.Boolean), nil
	case *core.Primitive_Datetime:
		return ptypes.TimestampString(o.Datetime), nil
	case *core.Primitive_Duration:
		return o.Duration.String(), nil
	case *core.Primitive_FloatValue:
		return fmt.Sprintf("%v", o.FloatValue), nil
	case *core.Primitive_StringValue:
		return o.StringValue, nil
	default:
		return "", fmt.Errorf("received an unexpected primitive type [%v]", reflect.TypeOf(p.Value))
	}
}

func serializeLiteralScalar(l *core.Scalar) (string, error) {
	switch o := l.Value.(type) {
	case *core.Scalar_Primitive:
		return serializePrimitive(o.Primitive)
	case *core.Scalar_Blob:
		return o.Blob.Uri, nil
	default:
		return "", fmt.Errorf("received an unexpected scalar type [%v]", reflect.TypeOf(l.Value))
	}
}

func serializeLiteral(ctx context.Context, l *core.Literal) (string, error) {
	switch o := l.Value.(type) {
	case *core.Literal_Collection:
		res := make([]string, 0, len(o.Collection.Literals))
		for _, sub := range o.Collection.Literals {
			s, err := serializeLiteral(ctx, sub)
			if err != nil {
				return "", err
			}

			res = append(res, s)
		}

		return fmt.Sprintf("[%v]", strings.Join(res, ",")), nil
	case *core.Literal_Scalar:
		return serializeLiteralScalar(o.Scalar)
	default:
		return "", fmt.Errorf("received an unexpected primitive type [%v]", reflect.TypeOf(l.Value))
	}
}<|MERGE_RESOLUTION|>--- conflicted
+++ resolved
@@ -19,17 +19,6 @@
 var outputRegex = regexp.MustCompile(`(?i){{\s*[\.$]OutputPrefix\s*}}`)
 var inputVarRegex = regexp.MustCompile(`(?i){{\s*[\.$]Inputs\.(?P<input_name>[^}\s]+)\s*}}`)
 
-<<<<<<< HEAD
-// Contains arguments passed down to command line templates.
-type CommandLineTemplateArgs struct {
-	Input        string            `json:"input"`
-	InputPrefix  string            `json:"inputPrefix"`
-	OutputPrefix string            `json:"output"`
-	Inputs       map[string]string `json:"inputs"`
-}
-
-=======
->>>>>>> ac80d7ff
 // Evaluates templates in each command with the equivalent value from passed args. Templates are case-insensitive
 // Supported templates are:
 // - {{ .InputFile }} to receive the input file path. The protocol used will depend on the underlying system
@@ -61,16 +50,10 @@
 	return res, nil
 }
 
-<<<<<<< HEAD
-func replaceTemplateCommandArgs(_ context.Context, commandTemplate string, args *CommandLineTemplateArgs) (string, error) {
-	val := inputFileRegex.ReplaceAllString(commandTemplate, args.Input)
-	val = outputRegex.ReplaceAllString(val, args.OutputPrefix)
-	val = inputPrefixRegex.ReplaceAllString(val, args.InputPrefix)
-=======
 func replaceTemplateCommandArgs(ctx context.Context, commandTemplate string, in io.InputReader, out io.OutputFilePaths) (string, error) {
 	val := inputFileRegex.ReplaceAllString(commandTemplate, in.GetInputPath().String())
 	val = outputRegex.ReplaceAllString(val, out.GetOutputPrefixPath().String())
->>>>>>> ac80d7ff
+	val = inputPrefixRegex.ReplaceAllString(val, in.GetInputPrefixPath().String())
 	groupMatches := inputVarRegex.FindAllStringSubmatchIndex(val, -1)
 	if len(groupMatches) == 0 {
 		return val, nil
