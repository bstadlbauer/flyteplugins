package utils

import (
	"context"
	"fmt"
	"reflect"
	"regexp"
	"strings"

	"github.com/golang/protobuf/ptypes"
	"github.com/lyft/flyteidl/gen/pb-go/flyteidl/core"
	"github.com/lyft/flytestdlib/logger"
	"github.com/pkg/errors"

	"github.com/lyft/flyteplugins/go/tasks/pluginmachinery/io"
)

var inputFileRegex = regexp.MustCompile(`(?i){{\s*[\.$]Input\s*}}`)
var inputPrefixRegex = regexp.MustCompile(`(?i){{\s*[\.$]InputPrefix\s*}}`)
var outputRegex = regexp.MustCompile(`(?i){{\s*[\.$]OutputPrefix\s*}}`)
var inputVarRegex = regexp.MustCompile(`(?i){{\s*[\.$]Inputs\.(?P<input_name>[^}\s]+)\s*}}`)
var rawOutputDataPrefixRegex = regexp.MustCompile(`(?i){{\s*[\.$]RawOutputDataPrefix\s*}}`)

// Evaluates templates in each command with the equivalent value from passed args. Templates are case-insensitive
// Supported templates are:
// - {{ .InputFile }} to receive the input file path. The protocol used will depend on the underlying system
// 		configuration. E.g. s3://bucket/key/to/file.pb or /var/run/local.pb are both valid.
// - {{ .OutputPrefix }} to receive the path prefix for where to store the outputs.
// - {{ .Inputs.myInput }} to receive the actual value of the input passed. See docs on LiteralMapToTemplateArgs for how
// 		what to expect each literal type to be serialized as.
// If a command isn't a valid template or failed to evaluate, it'll be returned as is.
// NOTE: I wanted to do in-place replacement, until I realized that in-place replacement will alter the definition of the
// graph. This is not desirable, as we may have to retry and in that case the replacement will not work and we want
// to create a new location for outputs
func ReplaceTemplateCommandArgs(ctx context.Context, command []string, in io.InputReader, out io.OutputFilePaths) ([]string, error) {
	if len(command) == 0 {
		return []string{}, nil
	}
	if in == nil || out == nil {
		return nil, fmt.Errorf("input reader and output path cannot be nil")
	}
	res := make([]string, 0, len(command))
	for _, commandTemplate := range command {
		updated, err := replaceTemplateCommandArgs(ctx, commandTemplate, in, out)
		if err != nil {
			return res, err
		}

		res = append(res, updated)
	}

	return res, nil
}

/*
func ReplaceTemplateCommandArgsWithRawOutput(ctx context.Context, command []string, in io.InputReader, out io.OutputFilePaths) ([]string, error) {
	if len(command) == 0 {
		return []string{}, nil
	}
	if in == nil || out == nil {
		return nil, fmt.Errorf("input reader and output path cannot be nil")
	}
	res := make([]string, 0, len(command))
	for _, commandTemplate := range command {
		updated, err := replaceTemplateCommandArgsWithRawOutput(ctx, commandTemplate, in, out)
		if err != nil {
			return res, err
		}

		res = append(res, updated)
	}

	return res, nil
}
*/

func transformVarNameToStringVal(ctx context.Context, varName string, inputs *core.LiteralMap) (string, error) {
	inputVal, exists := inputs.Literals[varName]
	if !exists {
		return "", fmt.Errorf("requested input is not found [%s]", varName)
	}

	v, err := serializeLiteral(ctx, inputVal)
	if err != nil {
		return "", errors.Wrapf(err, "failed to bind a value to inputName [%s]", varName)
	}
	return v, nil
}

<<<<<<< HEAD
func replaceInputVarsTemplateCommandArgs(ctx context.Context, in io.InputReader, val string) (string, error) {
=======
func replaceTemplateCommandArgs(ctx context.Context, commandTemplate string, in io.InputReader, out io.OutputFilePaths) (string, error) {
	val := inputFileRegex.ReplaceAllString(commandTemplate, in.GetInputPath().String())
	val = outputRegex.ReplaceAllString(val, out.GetOutputPrefixPath().String())
	val = inputPrefixRegex.ReplaceAllString(val, in.GetInputPrefixPath().String())
	val = rawOutputDataPrefixRegex.ReplaceAllString(val, out.GetRawOutputPrefix().String())

>>>>>>> af40d96f
	inputs, err := in.Get(ctx)
	if err != nil {
		return val, errors.Wrapf(err, "unable to read inputs")
	}
	if inputs == nil || inputs.Literals == nil {
		return val, nil
	}

	var errs ErrorCollection
	val = inputVarRegex.ReplaceAllStringFunc(val, func(s string) string {
		matches := inputVarRegex.FindAllStringSubmatch(s, 1)
		varName := matches[0][1]
		replaced, err := transformVarNameToStringVal(ctx, varName, inputs)
		if err != nil {
			errs.Errors = append(errs.Errors, errors.Wrapf(err, "input template [%s]", s))
			return ""
		}
		return replaced
	})

	if len(errs.Errors) > 0 {
		return "", errs
	}

	return val, nil
}

func replaceTemplateCommandArgs(ctx context.Context, commandTemplate string, in io.InputReader, out io.OutputFilePaths) (string, error) {
	val := inputFileRegex.ReplaceAllString(commandTemplate, in.GetInputPath().String())
	val = outputRegex.ReplaceAllString(val, out.GetOutputPrefixPath().String())
	val = inputPrefixRegex.ReplaceAllString(val, in.GetInputPrefixPath().String())

	return replaceInputVarsTemplateCommandArgs(ctx, in, val)
}

/*
func replaceTemplateCommandArgsWithRawOutput(ctx context.Context, commandTemplate string, in io.InputReader, out io.OutputFilePaths) (string, error) {
	val := inputFileRegex.ReplaceAllString(commandTemplate, in.GetInputPath().String())
	val = outputRegex.ReplaceAllString(val, out.GetRawOutputPrefix().String())
	val = inputPrefixRegex.ReplaceAllString(val, in.GetInputPrefixPath().String())

	return replaceInputVarsTemplateCommandArgs(ctx, in, val)
}
*/

func serializePrimitive(p *core.Primitive) (string, error) {
	switch o := p.Value.(type) {
	case *core.Primitive_Integer:
		return fmt.Sprintf("%v", o.Integer), nil
	case *core.Primitive_Boolean:
		return fmt.Sprintf("%v", o.Boolean), nil
	case *core.Primitive_Datetime:
		return ptypes.TimestampString(o.Datetime), nil
	case *core.Primitive_Duration:
		return o.Duration.String(), nil
	case *core.Primitive_FloatValue:
		return fmt.Sprintf("%v", o.FloatValue), nil
	case *core.Primitive_StringValue:
		return o.StringValue, nil
	default:
		return "", fmt.Errorf("received an unexpected primitive type [%v]", reflect.TypeOf(p.Value))
	}
}

func serializeLiteralScalar(l *core.Scalar) (string, error) {
	switch o := l.Value.(type) {
	case *core.Scalar_Primitive:
		return serializePrimitive(o.Primitive)
	case *core.Scalar_Blob:
		return o.Blob.Uri, nil
	default:
		return "", fmt.Errorf("received an unexpected scalar type [%v]", reflect.TypeOf(l.Value))
	}
}

func serializeLiteral(ctx context.Context, l *core.Literal) (string, error) {
	switch o := l.Value.(type) {
	case *core.Literal_Collection:
		res := make([]string, 0, len(o.Collection.Literals))
		for _, sub := range o.Collection.Literals {
			s, err := serializeLiteral(ctx, sub)
			if err != nil {
				return "", err
			}

			res = append(res, s)
		}

		return fmt.Sprintf("[%v]", strings.Join(res, ",")), nil
	case *core.Literal_Scalar:
		return serializeLiteralScalar(o.Scalar)
	default:
		logger.Debugf(ctx, "received unexpected primitive type")
		return "", fmt.Errorf("received an unexpected primitive type [%v]", reflect.TypeOf(l.Value))
	}
}<|MERGE_RESOLUTION|>--- conflicted
+++ resolved
@@ -52,28 +52,6 @@
 	return res, nil
 }
 
-/*
-func ReplaceTemplateCommandArgsWithRawOutput(ctx context.Context, command []string, in io.InputReader, out io.OutputFilePaths) ([]string, error) {
-	if len(command) == 0 {
-		return []string{}, nil
-	}
-	if in == nil || out == nil {
-		return nil, fmt.Errorf("input reader and output path cannot be nil")
-	}
-	res := make([]string, 0, len(command))
-	for _, commandTemplate := range command {
-		updated, err := replaceTemplateCommandArgsWithRawOutput(ctx, commandTemplate, in, out)
-		if err != nil {
-			return res, err
-		}
-
-		res = append(res, updated)
-	}
-
-	return res, nil
-}
-*/
-
 func transformVarNameToStringVal(ctx context.Context, varName string, inputs *core.LiteralMap) (string, error) {
 	inputVal, exists := inputs.Literals[varName]
 	if !exists {
@@ -87,16 +65,7 @@
 	return v, nil
 }
 
-<<<<<<< HEAD
 func replaceInputVarsTemplateCommandArgs(ctx context.Context, in io.InputReader, val string) (string, error) {
-=======
-func replaceTemplateCommandArgs(ctx context.Context, commandTemplate string, in io.InputReader, out io.OutputFilePaths) (string, error) {
-	val := inputFileRegex.ReplaceAllString(commandTemplate, in.GetInputPath().String())
-	val = outputRegex.ReplaceAllString(val, out.GetOutputPrefixPath().String())
-	val = inputPrefixRegex.ReplaceAllString(val, in.GetInputPrefixPath().String())
-	val = rawOutputDataPrefixRegex.ReplaceAllString(val, out.GetRawOutputPrefix().String())
-
->>>>>>> af40d96f
 	inputs, err := in.Get(ctx)
 	if err != nil {
 		return val, errors.Wrapf(err, "unable to read inputs")
@@ -131,16 +100,6 @@
 
 	return replaceInputVarsTemplateCommandArgs(ctx, in, val)
 }
-
-/*
-func replaceTemplateCommandArgsWithRawOutput(ctx context.Context, commandTemplate string, in io.InputReader, out io.OutputFilePaths) (string, error) {
-	val := inputFileRegex.ReplaceAllString(commandTemplate, in.GetInputPath().String())
-	val = outputRegex.ReplaceAllString(val, out.GetRawOutputPrefix().String())
-	val = inputPrefixRegex.ReplaceAllString(val, in.GetInputPrefixPath().String())
-
-	return replaceInputVarsTemplateCommandArgs(ctx, in, val)
-}
-*/
 
 func serializePrimitive(p *core.Primitive) (string, error) {
 	switch o := p.Value.(type) {
