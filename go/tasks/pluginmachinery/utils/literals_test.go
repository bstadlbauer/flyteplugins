package utils

import (
	"github.com/go-test/deep"
	"reflect"
	"testing"
	"time"

	"github.com/go-test/deep"

	"github.com/golang/protobuf/ptypes"
	structpb "github.com/golang/protobuf/ptypes/struct"
	"github.com/flyteorg/flyteidl/gen/pb-go/flyteidl/core"
	"github.com/flyteorg/flytestdlib/storage"
	"github.com/stretchr/testify/assert"
)

func TestMakePrimitive(t *testing.T) {
	{
		v := 1
		p, err := MakePrimitive(v)
		assert.NoError(t, err)
		assert.Equal(t, "*core.Primitive_Integer", reflect.TypeOf(p.Value).String())
		assert.Equal(t, int64(v), p.GetInteger())
	}
	{
		v := int64(1)
		p, err := MakePrimitive(v)
		assert.NoError(t, err)
		assert.Equal(t, "*core.Primitive_Integer", reflect.TypeOf(p.Value).String())
		assert.Equal(t, v, p.GetInteger())
	}
	{
		v := 1.0
		p, err := MakePrimitive(v)
		assert.NoError(t, err)
		assert.Equal(t, "*core.Primitive_FloatValue", reflect.TypeOf(p.Value).String())
		assert.Equal(t, v, p.GetFloatValue())
	}
	{
		v := "blah"
		p, err := MakePrimitive(v)
		assert.NoError(t, err)
		assert.Equal(t, "*core.Primitive_StringValue", reflect.TypeOf(p.Value).String())
		assert.Equal(t, v, p.GetStringValue())
	}
	{
		v := true
		p, err := MakePrimitive(v)
		assert.NoError(t, err)
		assert.Equal(t, "*core.Primitive_Boolean", reflect.TypeOf(p.Value).String())
		assert.Equal(t, v, p.GetBoolean())
	}
	{
		v := time.Now()
		p, err := MakePrimitive(v)
		assert.NoError(t, err)
		assert.Equal(t, "*core.Primitive_Datetime", reflect.TypeOf(p.Value).String())
		j, err := ptypes.TimestampProto(v)
		assert.NoError(t, err)
		assert.Equal(t, j, p.GetDatetime())
		_, err = MakePrimitive(time.Date(0, 0, 0, 0, 0, 0, 0, time.UTC))
		assert.Error(t, err)
	}
	{
		v := time.Second * 10
		p, err := MakePrimitive(v)
		assert.NoError(t, err)
		assert.Equal(t, "*core.Primitive_Duration", reflect.TypeOf(p.Value).String())
		assert.Equal(t, ptypes.DurationProto(v), p.GetDuration())
	}
	{
		v := struct {
		}{}
		_, err := MakePrimitive(v)
		assert.Error(t, err)
	}
}

func TestMustMakePrimitive(t *testing.T) {
	{
		v := struct {
		}{}
		assert.Panics(t, func() {
			MustMakePrimitive(v)
		})
	}
	{
		v := time.Second * 10
		p := MustMakePrimitive(v)
		assert.Equal(t, "*core.Primitive_Duration", reflect.TypeOf(p.Value).String())
		assert.Equal(t, ptypes.DurationProto(v), p.GetDuration())
	}
}

func TestMakePrimitiveLiteral(t *testing.T) {
	{
		v := 1.0
		p, err := MakePrimitiveLiteral(v)
		assert.NoError(t, err)
		assert.NotNil(t, p.GetScalar())
		assert.Equal(t, "*core.Primitive_FloatValue", reflect.TypeOf(p.GetScalar().GetPrimitive().Value).String())
		assert.Equal(t, v, p.GetScalar().GetPrimitive().GetFloatValue())
	}
	{
		v := struct {
		}{}
		_, err := MakePrimitiveLiteral(v)
		assert.Error(t, err)
	}
}

func TestMustMakePrimitiveLiteral(t *testing.T) {
	t.Run("Panic", func(t *testing.T) {
		v := struct {
		}{}
		assert.Panics(t, func() {
			MustMakePrimitiveLiteral(v)
		})
	})
	t.Run("FloatValue", func(t *testing.T) {
		v := 1.0
		p := MustMakePrimitiveLiteral(v)
		assert.NotNil(t, p.GetScalar())
		assert.Equal(t, "*core.Primitive_FloatValue", reflect.TypeOf(p.GetScalar().GetPrimitive().Value).String())
		assert.Equal(t, v, p.GetScalar().GetPrimitive().GetFloatValue())
	})
}

func TestMakeLiteral(t *testing.T) {
	t.Run("Primitive", func(t *testing.T) {
		lit, err := MakeLiteral("test_string")
		assert.NoError(t, err)
		assert.Equal(t, "*core.Primitive_StringValue", reflect.TypeOf(lit.GetScalar().GetPrimitive().Value).String())
	})

	t.Run("Array", func(t *testing.T) {
		lit, err := MakeLiteral([]interface{}{1, 2, 3})
		assert.NoError(t, err)
		assert.Equal(t, "*core.Literal_Collection", reflect.TypeOf(lit.GetValue()).String())
		assert.Equal(t, "*core.Primitive_Integer", reflect.TypeOf(lit.GetCollection().Literals[0].GetScalar().GetPrimitive().Value).String())
	})

	t.Run("Map", func(t *testing.T) {
		lit, err := MakeLiteral(map[string]interface{}{
			"key1": []interface{}{1, 2, 3},
			"key2": []interface{}{5},
		})
		assert.NoError(t, err)
		assert.Equal(t, "*core.Literal_Map", reflect.TypeOf(lit.GetValue()).String())
		assert.Equal(t, "*core.Literal_Collection", reflect.TypeOf(lit.GetMap().Literals["key1"].GetValue()).String())
	})

	t.Run("Binary", func(t *testing.T) {
		s := MakeBinaryLiteral([]byte{'h'})
		assert.Equal(t, []byte{'h'}, s.GetScalar().GetBinary().GetValue())
	})

	t.Run("NoneType", func(t *testing.T) {
		p, err := MakeLiteral(nil)
		assert.NoError(t, err)
		assert.NotNil(t, p.GetScalar())
		assert.Equal(t, "*core.Scalar_NoneType", reflect.TypeOf(p.GetScalar().Value).String())
	})
}

func TestMustMakeLiteral(t *testing.T) {
	v := "hello"
	l := MustMakeLiteral(v)
	assert.NotNil(t, l.GetScalar())
	assert.Equal(t, v, l.GetScalar().GetPrimitive().GetStringValue())
}

func TestMakeBinaryLiteral(t *testing.T) {
	s := MakeBinaryLiteral([]byte{'h'})
	assert.Equal(t, []byte{'h'}, s.GetScalar().GetBinary().GetValue())
}

func TestMakeDefaultLiteralForType(t *testing.T) {
	type args struct {
		name        string
		ty          core.SimpleType
		tyName      string
		isPrimitive bool
	}
	tests := []args{
		{"None", core.SimpleType_NONE, "*core.Scalar_NoneType", false},
		{"Binary", core.SimpleType_BINARY, "*core.Scalar_Binary", false},
		{"Integer", core.SimpleType_INTEGER, "*core.Primitive_Integer", true},
		{"Float", core.SimpleType_FLOAT, "*core.Primitive_FloatValue", true},
		{"String", core.SimpleType_STRING, "*core.Primitive_StringValue", true},
		{"Boolean", core.SimpleType_BOOLEAN, "*core.Primitive_Boolean", true},
		{"Duration", core.SimpleType_DURATION, "*core.Primitive_Duration", true},
		{"Datetime", core.SimpleType_DATETIME, "*core.Primitive_Datetime", true},
	}
	for _, test := range tests {
		t.Run(test.name, func(t *testing.T) {
			l, err := MakeDefaultLiteralForType(&core.LiteralType{Type: &core.LiteralType_Simple{Simple: test.ty}})
			assert.NoError(t, err)
			if test.isPrimitive {
				assert.Equal(t, test.tyName, reflect.TypeOf(l.GetScalar().GetPrimitive().Value).String())
			} else {
				assert.Equal(t, test.tyName, reflect.TypeOf(l.GetScalar().Value).String())
			}
		})
	}

	t.Run("Blob", func(t *testing.T) {
		l, err := MakeDefaultLiteralForType(&core.LiteralType{Type: &core.LiteralType_Blob{}})
		assert.NoError(t, err)
		assert.Equal(t, "*core.Scalar_Blob", reflect.TypeOf(l.GetScalar().Value).String())
	})

	t.Run("Collection", func(t *testing.T) {
		l, err := MakeDefaultLiteralForType(&core.LiteralType{Type: &core.LiteralType_CollectionType{CollectionType: &core.LiteralType{Type: &core.LiteralType_Simple{Simple: core.SimpleType_INTEGER}}}})
		assert.NoError(t, err)
		assert.Equal(t, "*core.LiteralCollection", reflect.TypeOf(l.GetCollection()).String())
	})

	t.Run("Map", func(t *testing.T) {
		l, err := MakeDefaultLiteralForType(&core.LiteralType{Type: &core.LiteralType_MapValueType{MapValueType: &core.LiteralType{Type: &core.LiteralType_Simple{Simple: core.SimpleType_INTEGER}}}})
		assert.NoError(t, err)
		assert.Equal(t, "*core.LiteralMap", reflect.TypeOf(l.GetMap()).String())
	})

	t.Run("error", func(t *testing.T) {
		l, err := MakeDefaultLiteralForType(&core.LiteralType{Type: &core.LiteralType_Simple{
			Simple: core.SimpleType_ERROR,
		}})
		assert.NoError(t, err)
		assert.NotNil(t, l.GetScalar().GetError())
	})

	t.Run("struct", func(t *testing.T) {
		l, err := MakeDefaultLiteralForType(&core.LiteralType{Type: &core.LiteralType_Simple{
			Simple: core.SimpleType_STRUCT,
		}})
		assert.NoError(t, err)
		assert.NotNil(t, l.GetScalar().GetGeneric())
	})
}

func TestMustMakeDefaultLiteralForType(t *testing.T) {
	t.Run("error", func(t *testing.T) {
		assert.Panics(t, func() {
			MustMakeDefaultLiteralForType(nil)
		})
	})

	t.Run("Blob", func(t *testing.T) {
		l := MustMakeDefaultLiteralForType(&core.LiteralType{Type: &core.LiteralType_Blob{}})
		assert.Equal(t, "*core.Scalar_Blob", reflect.TypeOf(l.GetScalar().Value).String())
	})
}

func TestMakePrimitiveForType(t *testing.T) {
	n := time.Now()
	type args struct {
		t core.SimpleType
		s string
	}
	tests := []struct {
		name    string
		args    args
		want    *core.Primitive
		wantErr bool
	}{
		{"error-type", args{core.SimpleType_NONE, "x"}, nil, true},

		{"error-int", args{core.SimpleType_INTEGER, "x"}, nil, true},
		{"int", args{core.SimpleType_INTEGER, "1"}, MustMakePrimitive(1), false},

		{"error-bool", args{core.SimpleType_BOOLEAN, "x"}, nil, true},
		{"bool", args{core.SimpleType_BOOLEAN, "true"}, MustMakePrimitive(true), false},

		{"error-float", args{core.SimpleType_FLOAT, "x"}, nil, true},
		{"float", args{core.SimpleType_FLOAT, "3.1416"}, MustMakePrimitive(3.1416), false},

		{"string", args{core.SimpleType_STRING, "string"}, MustMakePrimitive("string"), false},

		{"error-dt", args{core.SimpleType_DATETIME, "x"}, nil, true},
		{"dt", args{core.SimpleType_DATETIME, n.Format(time.RFC3339Nano)}, MustMakePrimitive(n), false},

		{"error-dur", args{core.SimpleType_DURATION, "x"}, nil, true},
		{"dur", args{core.SimpleType_DURATION, time.Hour.String()}, MustMakePrimitive(time.Hour), false},
	}
	for _, tt := range tests {
		t.Run(tt.name, func(t *testing.T) {
			got, err := MakePrimitiveForType(tt.args.t, tt.args.s)
			if (err != nil) != tt.wantErr {
				t.Errorf("MakePrimitiveForType() error = %v, wantErr %v", err, tt.wantErr)
				return
			}
			if !reflect.DeepEqual(got, tt.want) {
				t.Errorf("MakePrimitiveForType() got = %v, want %v", got, tt.want)
			}
		})
	}
}

func TestMakeLiteralForSimpleType(t *testing.T) {
	type args struct {
		t core.SimpleType
		s string
	}
	tests := []struct {
		name    string
		args    args
		want    *core.Literal
		wantErr bool
	}{
		{"error-int", args{core.SimpleType_INTEGER, "x"}, nil, true},
		{"int", args{core.SimpleType_INTEGER, "1"}, MustMakeLiteral(1), false},

		{"error-struct", args{core.SimpleType_STRUCT, "x"}, nil, true},
		{"struct", args{core.SimpleType_STRUCT, `{"x": 1}`}, MustMakeLiteral(&structpb.Struct{Fields: map[string]*structpb.Value{"x": {Kind: &structpb.Value_NumberValue{NumberValue: 1}}}}), false},

		{"bin", args{core.SimpleType_BINARY, "x"}, MustMakeLiteral([]byte("x")), false},

		{"error", args{core.SimpleType_ERROR, "err"}, MustMakeLiteral(&core.Error{Message: "err"}), false},

		{"none", args{core.SimpleType_NONE, "null"}, MustMakeLiteral(nil), false},
	}
	for _, tt := range tests {
		t.Run(tt.name, func(t *testing.T) {
			got, err := MakeLiteralForSimpleType(tt.args.t, tt.args.s)
			if (err != nil) != tt.wantErr {
				t.Errorf("MakeLiteralForSimpleType() error = %v, wantErr %v", err, tt.wantErr)
				return
			}
<<<<<<< HEAD
=======

>>>>>>> f88009e8
			if diff := deep.Equal(tt.want, got); diff != nil {
				t.Errorf("MakeLiteralForSimpleType() got = %v, want %v", got, tt.want)
			}
		})
	}
}

func TestMakeLiteralForBlob(t *testing.T) {
	type args struct {
		path   storage.DataReference
		isDir  bool
		format string
	}
	tests := []struct {
		name string
		args args
		want *core.Blob
	}{
		{"simple-key", args{path: "/key", isDir: false, format: "xyz"}, &core.Blob{Uri: "/key", Metadata: &core.BlobMetadata{Type: &core.BlobType{Format: "xyz", Dimensionality: core.BlobType_SINGLE}}}},
		{"simple-dir", args{path: "/key", isDir: true, format: "xyz"}, &core.Blob{Uri: "/key", Metadata: &core.BlobMetadata{Type: &core.BlobType{Format: "xyz", Dimensionality: core.BlobType_MULTIPART}}}},
	}
	for _, tt := range tests {
		t.Run(tt.name, func(t *testing.T) {
			if got := MakeLiteralForBlob(tt.args.path, tt.args.isDir, tt.args.format); !reflect.DeepEqual(got.GetScalar().GetBlob(), tt.want) {
				t.Errorf("MakeLiteralForBlob() = %v, want %v", got, tt.want)
			}
		})
	}
}<|MERGE_RESOLUTION|>--- conflicted
+++ resolved
@@ -1,17 +1,16 @@
 package utils
 
 import (
-	"github.com/go-test/deep"
 	"reflect"
 	"testing"
 	"time"
 
 	"github.com/go-test/deep"
 
+	"github.com/flyteorg/flyteidl/gen/pb-go/flyteidl/core"
+	"github.com/flyteorg/flytestdlib/storage"
 	"github.com/golang/protobuf/ptypes"
 	structpb "github.com/golang/protobuf/ptypes/struct"
-	"github.com/flyteorg/flyteidl/gen/pb-go/flyteidl/core"
-	"github.com/flyteorg/flytestdlib/storage"
 	"github.com/stretchr/testify/assert"
 )
 
@@ -328,10 +327,6 @@
 				t.Errorf("MakeLiteralForSimpleType() error = %v, wantErr %v", err, tt.wantErr)
 				return
 			}
-<<<<<<< HEAD
-=======
-
->>>>>>> f88009e8
 			if diff := deep.Equal(tt.want, got); diff != nil {
 				t.Errorf("MakeLiteralForSimpleType() got = %v, want %v", got, tt.want)
 			}
