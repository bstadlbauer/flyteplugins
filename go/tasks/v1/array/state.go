--- conflicted
+++ resolved
@@ -45,11 +45,7 @@
 	currentPhase       Phase
 	phaseVersion       uint32
 	reason             string
-<<<<<<< HEAD
-	err                *io.ExecutionError
-=======
 	executionErr       *idlCore.ExecutionError
->>>>>>> 4822a42e
 	executionArraySize int
 	originalArraySize  int64
 	arrayStatus        arraystatus.ArrayStatus
