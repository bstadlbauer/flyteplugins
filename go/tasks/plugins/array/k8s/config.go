--- conflicted
+++ resolved
@@ -41,18 +41,12 @@
 
 // Defines custom config for K8s Array plugin
 type Config struct {
-<<<<<<< HEAD
-	DefaultScheduler     string         `json:"scheduler" pflag:",Decides the scheduler to use when launching array-pods."`
-	MaxErrorStringLength int            `json:"maxErrLength" pflag:",Determines the maximum length of the error string returned for the array."`
-	MaxArrayJobSize      int64          `json:"maxArrayJobSize" pflag:",Maximum size of array job."`
-	ResourceConfig       ResourceConfig `json:"resourceConfig" pflag:"-,ResourceConfiguration to limit number of resources used by k8s-array."`
-=======
 	DefaultScheduler     string            `json:"scheduler" pflag:",Decides the scheduler to use when launching array-pods."`
 	MaxErrorStringLength int               `json:"maxErrLength" pflag:",Determines the maximum length of the error string returned for the array."`
 	MaxArrayJobSize      int64             `json:"maxArrayJobSize" pflag:",Maximum size of array job."`
+	ResourceConfig       ResourceConfig    `json:"resourceConfig" pflag:"-,ResourceConfiguration to limit number of resources used by k8s-array."`
 	NodeSelector         map[string]string `json:"node-selector" pflag:"-,Defines a set of node selector labels to add to the pod."`
 	Tolerations          []v1.Toleration   `json:"tolerations"  pflag:"-,Tolerations to be applied for k8s-array pods"`
->>>>>>> 209c52d0
 	OutputAssembler      workqueue.Config
 	ErrorAssembler       workqueue.Config
 }
