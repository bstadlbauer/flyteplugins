package array

import (
	"context"
	"fmt"
	"math"
	"strconv"

	idlPlugins "github.com/flyteorg/flyteidl/gen/pb-go/flyteidl/plugins"

	arrayCore "github.com/flyteorg/flyteplugins/go/tasks/plugins/array/core"

	"github.com/flyteorg/flytestdlib/bitarray"
	"github.com/flyteorg/flytestdlib/logger"
	"github.com/flyteorg/flytestdlib/storage"

	"github.com/flyteorg/flyteplugins/go/tasks/errors"
	"github.com/flyteorg/flyteplugins/go/tasks/pluginmachinery/catalog"
	"github.com/flyteorg/flyteplugins/go/tasks/pluginmachinery/core"
	"github.com/flyteorg/flyteplugins/go/tasks/pluginmachinery/io"
	"github.com/flyteorg/flyteplugins/go/tasks/pluginmachinery/ioutils"

	idlCore "github.com/flyteorg/flyteidl/gen/pb-go/flyteidl/core"
)

const AwsBatchTaskType = "aws-batch"

// DetermineDiscoverability checks if there are any previously cached tasks. If there are we will only submit an
// ArrayJob for the non-cached tasks. The ArrayJob is now a different size, and each task will get a new index location
// which is different than their original location. To find the original index we construct an indexLookup array.
// The subtask can find it's original index value in indexLookup[JOB_ARRAY_INDEX] where JOB_ARRAY_INDEX is an
// environment variable in the pod
func DetermineDiscoverability(ctx context.Context, tCtx core.TaskExecutionContext, state *arrayCore.State) (
	*arrayCore.State, error) {

	// Check that the taskTemplate is valid
	taskTemplate, err := tCtx.TaskReader().Read(ctx)
	if err != nil {
		return state, err
	} else if taskTemplate == nil {
		return state, errors.Errorf(errors.BadTaskSpecification, "Required value not set, taskTemplate is nil")
	}

	// Extract the custom plugin pb
<<<<<<< HEAD
	arrayJob, err := arrayCore.ToArrayJob(taskTemplate, taskTemplate.TaskTypeVersion)
=======
	var arrayJob *idlPlugins.ArrayJob
	if taskTemplate.Type == AwsBatchTaskType {
		arrayJob = &idlPlugins.ArrayJob{
			Parallelism: 1,
			Size:        1,
			SuccessCriteria: &idlPlugins.ArrayJob_MinSuccesses{
				MinSuccesses: 1,
			},
		}
	} else {
		arrayJob, err = arrayCore.ToArrayJob(taskTemplate.GetCustom(), taskTemplate.TaskTypeVersion)
	}
>>>>>>> ac44eae9
	if err != nil {
		return state, err
	}

	var arrayJobSize int64
	var inputReaders []io.InputReader

	// Save this in the state
	if taskTemplate.TaskTypeVersion == 0 {
		state = state.SetOriginalArraySize(arrayJob.Size)
		arrayJobSize = arrayJob.Size
		state = state.SetOriginalMinSuccesses(arrayJob.GetMinSuccesses())

		// build input readers
		inputReaders, err = ConstructRemoteFileInputReaders(ctx, tCtx.DataStore(), tCtx.InputReader().GetInputPrefixPath(), int(arrayJobSize))
		if err != nil {
			return state, err
		}
	} else {
		inputs, err := tCtx.InputReader().Get(ctx)
		if err != nil {
			return state, errors.Errorf(errors.MetadataAccessFailed, "Could not read inputs and therefore failed to determine array job size")
		}

		size := 0
		var literalCollection *idlCore.LiteralCollection
		var discoveredInputName string
		for inputName, literal := range inputs.Literals {
			if literalCollection = literal.GetCollection(); literalCollection != nil {
				size = len(literal.GetCollection().Literals)
				discoveredInputName = inputName
				break
			}
		}

		if size == 0 {
			// Something is wrong, we should have inferred the array size when it is not specified by the size of the
			// input collection (for any input value). Non-collection type inputs are not currently supported for
			// taskTypeVersion > 0.
			return state, errors.Errorf(errors.BadTaskSpecification, "Unable to determine array size from inputs")
		}

		minSuccesses := math.Ceil(arrayJob.GetMinSuccessRatio() * float64(size))

		logger.Debugf(ctx, "Computed state: size [%d] and minSuccesses [%d]", int64(size), int64(minSuccesses))
		state = state.SetOriginalArraySize(int64(size))
		// We can cast the min successes because we already computed the ceiling value from the ratio
		state = state.SetOriginalMinSuccesses(int64(minSuccesses))

		arrayJobSize = int64(size)

		// build input readers
		inputReaders = ConstructStaticInputReaders(tCtx.InputReader(), literalCollection.Literals, discoveredInputName)
	}

	// If the task is not discoverable, then skip data catalog work and move directly to launch
	if taskTemplate.Metadata == nil || !taskTemplate.Metadata.Discoverable {
		logger.Infof(ctx, "Task is not discoverable, moving to launch phase...")
		// Set an all set indexes to cache. This task won't try to write to catalog anyway.
		state = state.SetIndexesToCache(arrayCore.InvertBitSet(bitarray.NewBitSet(uint(arrayJobSize)), uint(arrayJobSize)))
		state = state.SetPhase(arrayCore.PhasePreLaunch, core.DefaultPhaseVersion).SetReason("Task is not discoverable.")

		state.SetExecutionArraySize(int(arrayJobSize))
		return state, nil
	}

	// Otherwise, run the data catalog steps - create and submit work items to the catalog processor,

	// build output writers
	outputWriters, err := ConstructOutputWriters(ctx, tCtx.DataStore(), tCtx.OutputWriter().GetOutputPrefixPath(), tCtx.OutputWriter().GetRawOutputPrefix(), int(arrayJobSize))
	if err != nil {
		return state, err
	}

	// build work items from inputs and outputs
	workItems, err := ConstructCatalogReaderWorkItems(ctx, tCtx.TaskReader(), inputReaders, outputWriters)
	if err != nil {
		return state, err
	}

	// Check catalog, and if we have responses from catalog for everything, then move to writing the mapping file.
	future, err := tCtx.Catalog().Download(ctx, workItems...)
	if err != nil {
		return state, err
	}

	switch future.GetResponseStatus() {
	case catalog.ResponseStatusReady:
		if err = future.GetResponseError(); err != nil {
			// TODO: maybe add a config option to decide the behavior on catalog failure.
			logger.Warnf(ctx, "Failing to lookup catalog. Will move on to launching the task. Error: %v", err)

			state = state.SetIndexesToCache(arrayCore.InvertBitSet(bitarray.NewBitSet(uint(arrayJobSize)), uint(arrayJobSize)))
			state = state.SetExecutionArraySize(int(arrayJobSize))
			state = state.SetPhase(arrayCore.PhasePreLaunch, core.DefaultPhaseVersion).SetReason(fmt.Sprintf("Skipping cache check due to err [%v]", err))
			return state, nil
		}

		logger.Debug(ctx, "Catalog download response is ready.")
		resp, err := future.GetResponse()
		if err != nil {
			return state, err
		}

		cachedResults := resp.GetCachedResults()
		state = state.SetIndexesToCache(arrayCore.InvertBitSet(cachedResults, uint(arrayJobSize)))
		state = state.SetExecutionArraySize(int(arrayJobSize) - resp.GetCachedCount())

		// If all the sub-tasks are actually done, then we can just move on.
		if resp.GetCachedCount() == int(arrayJobSize) {
			state.SetPhase(arrayCore.PhaseAssembleFinalOutput, core.DefaultPhaseVersion).SetReason("All subtasks are cached. assembling final outputs.")
			return state, nil
		}

		indexLookup := CatalogBitsetToLiteralCollection(cachedResults, resp.GetResultsSize())
		// TODO: Is the right thing to use?  Haytham please take a look
		indexLookupPath, err := ioutils.GetIndexLookupPath(ctx, tCtx.DataStore(), tCtx.InputReader().GetInputPrefixPath())
		if err != nil {
			return state, err
		}

		logger.Infof(ctx, "Writing indexlookup file to [%s], cached count [%d/%d], ",
			indexLookupPath, resp.GetCachedCount(), arrayJobSize)
		err = tCtx.DataStore().WriteProtobuf(ctx, indexLookupPath, storage.Options{}, indexLookup)
		if err != nil {
			return state, err
		}

		state = state.SetPhase(arrayCore.PhasePreLaunch, core.DefaultPhaseVersion).SetReason("Finished cache lookup.")
	case catalog.ResponseStatusNotReady:
		ownerSignal := tCtx.TaskRefreshIndicator()
		future.OnReady(func(ctx context.Context, _ catalog.Future) {
			ownerSignal(ctx)
		})
	}

	return state, nil
}

func WriteToDiscovery(ctx context.Context, tCtx core.TaskExecutionContext, state *arrayCore.State, phaseOnSuccess arrayCore.Phase) (*arrayCore.State, error) {

	// Check that the taskTemplate is valid
	taskTemplate, err := tCtx.TaskReader().Read(ctx)
	if err != nil {
		return state, err
	} else if taskTemplate == nil {
		return state, errors.Errorf(errors.BadTaskSpecification, "Required value not set, taskTemplate is nil")
	}

	if tMeta := taskTemplate.Metadata; tMeta == nil || !tMeta.Discoverable {
		logger.Debugf(ctx, "Task is not marked as discoverable. Moving to [%v] phase.", phaseOnSuccess)
		return state.SetPhase(phaseOnSuccess, core.DefaultPhaseVersion).SetReason("Task is not discoverable."), nil
	}

	var inputReaders []io.InputReader
	arrayJobSize := int(state.GetOriginalArraySize())
	if taskTemplate.TaskTypeVersion == 0 {
		// input readers
		inputReaders, err = ConstructRemoteFileInputReaders(ctx, tCtx.DataStore(), tCtx.InputReader().GetInputPrefixPath(), arrayJobSize)
		if err != nil {
			return nil, err
		}
	} else {
		inputs, err := tCtx.InputReader().Get(ctx)
		if err != nil {
			return state, errors.Errorf(errors.MetadataAccessFailed, "Could not read inputs and therefore failed to determine array job size")
		}

		var literalCollection *idlCore.LiteralCollection
		var discoveredInputName string
		for inputName, literal := range inputs.Literals {
			if literalCollection = literal.GetCollection(); literalCollection != nil {
				discoveredInputName = inputName
				break
			}
		}

		// build input readers
		inputReaders = ConstructStaticInputReaders(tCtx.InputReader(), literalCollection.Literals, discoveredInputName)
	}

	// output reader
	outputReaders, err := ConstructOutputReaders(ctx, tCtx.DataStore(), tCtx.OutputWriter().GetOutputPrefixPath(), tCtx.OutputWriter().GetRawOutputPrefix(), arrayJobSize)
	if err != nil {
		return nil, err
	}

	iface := *taskTemplate.Interface
	iface.Outputs = makeSingularTaskInterface(iface.Outputs)

	// Do not cache failed tasks. Retrieve the final phase from array status and unset the non-successful ones.
	tasksToCache := state.GetIndexesToCache().DeepCopy()
	for idx, phaseIdx := range state.ArrayStatus.Detailed.GetItems() {
		phase := core.Phases[phaseIdx]
		if !phase.IsSuccess() {
			tasksToCache.Clear(uint(idx))
		}
	}

	// Create catalog put items, but only put the ones that were not originally cached (as read from the catalog results bitset)
	catalogWriterItems, err := ConstructCatalogUploadRequests(*tCtx.TaskExecutionMetadata().GetTaskExecutionID().GetID().TaskId,
		tCtx.TaskExecutionMetadata().GetTaskExecutionID().GetID(), taskTemplate.Metadata.DiscoveryVersion,
		iface, &tasksToCache, inputReaders, outputReaders)

	if err != nil {
		return nil, err
	}

	if len(catalogWriterItems) == 0 {
		state.SetPhase(phaseOnSuccess, core.DefaultPhaseVersion).SetReason("No outputs need to be cached.")
		return state, nil
	}

	allWritten, err := WriteToCatalog(ctx, tCtx.TaskRefreshIndicator(), tCtx.Catalog(), catalogWriterItems)
	if err != nil {
		return nil, err
	}

	if allWritten {
		state.SetPhase(phaseOnSuccess, core.DefaultPhaseVersion).SetReason("Finished writing catalog cache.")
	}

	return state, nil
}

func WriteToCatalog(ctx context.Context, ownerSignal core.SignalAsync, catalogClient catalog.AsyncClient,
	workItems []catalog.UploadRequest) (bool, error) {

	// Enqueue work items
	future, err := catalogClient.Upload(ctx, workItems...)
	if err != nil {
		return false, errors.Wrapf(arrayCore.ErrorWorkQueue, err,
			"Error enqueuing work items")
	}

	// Immediately read back from the work queue, and see if it's done.
	if future.GetResponseStatus() == catalog.ResponseStatusReady {
		if err = future.GetResponseError(); err != nil {
			// TODO: Add a config option to determine the behavior of catalog write failure.
			logger.Warnf(ctx, "Catalog write failed. Will be ignored. Error: %v", err)
		}

		return true, nil
	}

	future.OnReady(func(ctx context.Context, _ catalog.Future) {
		ownerSignal(ctx)
	})

	return false, nil
}

func ConstructCatalogUploadRequests(keyID idlCore.Identifier, taskExecID idlCore.TaskExecutionIdentifier,
	cacheVersion string, taskInterface idlCore.TypedInterface, whichTasksToCache *bitarray.BitSet,
	inputReaders []io.InputReader, outputReaders []io.OutputReader) ([]catalog.UploadRequest, error) {

	writerWorkItems := make([]catalog.UploadRequest, 0, len(inputReaders))

	if len(inputReaders) != len(outputReaders) {
		return nil, errors.Errorf(arrayCore.ErrorInternalMismatch, "Length different building catalog writer items %d %d",
			len(inputReaders), len(outputReaders))
	}

	for idx, input := range inputReaders {
		if !whichTasksToCache.IsSet(uint(idx)) {
			continue
		}

		wi := catalog.UploadRequest{
			Key: catalog.Key{
				Identifier:     keyID,
				InputReader:    input,
				CacheVersion:   cacheVersion,
				TypedInterface: taskInterface,
			},
			ArtifactData: outputReaders[idx],
			ArtifactMetadata: catalog.Metadata{
				TaskExecutionIdentifier: &taskExecID,
			},
		}

		writerWorkItems = append(writerWorkItems, wi)
	}

	return writerWorkItems, nil
}

func NewLiteralScalarOfInteger(number int64) *idlCore.Literal {
	return &idlCore.Literal{
		Value: &idlCore.Literal_Scalar{
			Scalar: &idlCore.Scalar{
				Value: &idlCore.Scalar_Primitive{
					Primitive: &idlCore.Primitive{
						Value: &idlCore.Primitive_Integer{
							Integer: number,
						},
					},
				},
			},
		},
	}
}

// When an AWS Batch array job kicks off, it is given the index of the array job in an environment variable.
// The SDK will use this index to look up the real index of the job using the output of this function. That is,
// if there are five subtasks originally, but 0-2 are cached in Catalog, then an array job with two jobs will kick off.
// The first job will have an AWS supplied index of 0, which will resolve to 3 from this function, and the second
// will have an index of 1, which will resolve to 4.
// The size argument to this function is needed because the BitSet may create more bits (has a capacity) higher than
// the original requested amount. If you make a BitSet with 10 bits, it may create 64 in the background, so you need
// to keep track of how many were actually requested.
func CatalogBitsetToLiteralCollection(catalogResults *bitarray.BitSet, size int) *idlCore.LiteralCollection {
	literals := make([]*idlCore.Literal, 0, size)
	for i := 0; i < size; i++ {
		if !catalogResults.IsSet(uint(i)) {
			literals = append(literals, NewLiteralScalarOfInteger(int64(i)))
		}
	}
	return &idlCore.LiteralCollection{
		Literals: literals,
	}
}

func makeSingularTaskInterface(varMap *idlCore.VariableMap) *idlCore.VariableMap {
	if varMap == nil || len(varMap.Variables) == 0 {
		return varMap
	}

	res := &idlCore.VariableMap{
		Variables: make(map[string]*idlCore.Variable, len(varMap.Variables)),
	}

	for key, val := range varMap.Variables {
		if val.GetType().GetCollectionType() != nil {
			res.Variables[key] = &idlCore.Variable{Type: val.GetType().GetCollectionType()}
		} else {
			res.Variables[key] = val
		}
	}

	return res

}

func ConstructCatalogReaderWorkItems(ctx context.Context, taskReader core.TaskReader, inputs []io.InputReader,
	outputs []io.OutputWriter) ([]catalog.DownloadRequest, error) {

	t, err := taskReader.Read(ctx)
	if err != nil {
		return nil, err
	}

	workItems := make([]catalog.DownloadRequest, 0, len(inputs))

	iface := *t.Interface
	iface.Outputs = makeSingularTaskInterface(iface.Outputs)

	for idx, inputReader := range inputs {
		// TODO: Check if Identifier or Interface are empty and return err
		item := catalog.DownloadRequest{
			Key: catalog.Key{
				Identifier:     *t.Id,
				CacheVersion:   t.GetMetadata().DiscoveryVersion,
				InputReader:    inputReader,
				TypedInterface: iface,
			},
			Target: outputs[idx],
		}
		workItems = append(workItems, item)
	}

	return workItems, nil
}

// ConstructStaticInputReaders constructs input readers that comply with the io.InputReader interface but have their
// inputs already populated.
func ConstructStaticInputReaders(inputPaths io.InputFilePaths, inputs []*idlCore.Literal, inputName string) []io.InputReader {
	inputReaders := make([]io.InputReader, 0, len(inputs))
	for i := 0; i < len(inputs); i++ {
		inputReaders = append(inputReaders, NewStaticInputReader(inputPaths, &idlCore.LiteralMap{
			Literals: map[string]*idlCore.Literal{
				inputName: inputs[i],
			},
		}))
	}

	return inputReaders
}

func ConstructRemoteFileInputReaders(ctx context.Context, dataStore *storage.DataStore, inputPrefix storage.DataReference,
	size int) ([]io.InputReader, error) {

	inputReaders := make([]io.InputReader, 0, size)
	for i := 0; i < size; i++ {
		indexedInputLocation, err := dataStore.ConstructReference(ctx, inputPrefix, strconv.Itoa(i))
		if err != nil {
			return inputReaders, err
		}

		inputReader := ioutils.NewRemoteFileInputReader(ctx, dataStore, ioutils.NewInputFilePaths(ctx, dataStore, indexedInputLocation))
		inputReaders = append(inputReaders, inputReader)
	}

	return inputReaders, nil
}

func ConstructOutputWriters(ctx context.Context, dataStore *storage.DataStore, outputPrefix, baseOutputSandbox storage.DataReference,
	size int) ([]io.OutputWriter, error) {

	outputWriters := make([]io.OutputWriter, 0, size)

	for i := 0; i < size; i++ {
		outputSandbox, err := dataStore.ConstructReference(ctx, baseOutputSandbox, strconv.Itoa(i))
		if err != nil {
			return nil, err
		}
		ow, err := ConstructOutputWriter(ctx, dataStore, outputPrefix, outputSandbox, i)
		if err != nil {
			return outputWriters, err
		}

		outputWriters = append(outputWriters, ow)
	}

	return outputWriters, nil
}

func ConstructOutputWriter(ctx context.Context, dataStore *storage.DataStore, outputPrefix, outputSandbox storage.DataReference,
	index int) (io.OutputWriter, error) {
	dataReference, err := dataStore.ConstructReference(ctx, outputPrefix, strconv.Itoa(index))
	if err != nil {
		return nil, err
	}

	// TODO when we fix https://github.com/flyteorg/flyte/issues/1276 we should make sure that the checkpoint paths are computed correctly
	p := ioutils.NewCheckpointRemoteFilePaths(ctx, dataStore, dataReference, ioutils.NewRawOutputPaths(ctx, outputSandbox), "")
	return ioutils.NewRemoteFileOutputWriter(ctx, dataStore, p), nil
}

func ConstructOutputReaders(ctx context.Context, dataStore *storage.DataStore, outputPrefix, baseOutputSandbox storage.DataReference,
	size int) ([]io.OutputReader, error) {

	outputReaders := make([]io.OutputReader, 0, size)

	for i := 0; i < size; i++ {
		reader, err := ConstructOutputReader(ctx, dataStore, outputPrefix, baseOutputSandbox, i)
		if err != nil {
			return nil, err
		}

		outputReaders = append(outputReaders, reader)
	}

	return outputReaders, nil
}

func ConstructOutputReader(ctx context.Context, dataStore *storage.DataStore, outputPrefix, baseOutputSandbox storage.DataReference,
	index int) (io.OutputReader, error) {
	strIndex := strconv.Itoa(index)
	dataReference, err := dataStore.ConstructReference(ctx, outputPrefix, strIndex)
	if err != nil {
		return nil, err
	}

	outputSandbox, err := dataStore.ConstructReference(ctx, baseOutputSandbox, strIndex)
	if err != nil {
		return nil, err
	}

	// TODO when we fix https://github.com/flyteorg/flyte/issues/1276 we should make so that the checkpoint paths are computed correctly
	outputPath := ioutils.NewCheckpointRemoteFilePaths(ctx, dataStore, dataReference, ioutils.NewRawOutputPaths(ctx, outputSandbox), "")
	return ioutils.NewRemoteFileOutputReader(ctx, dataStore, outputPath, int64(999999999)), nil
}<|MERGE_RESOLUTION|>--- conflicted
+++ resolved
@@ -5,8 +5,6 @@
 	"fmt"
 	"math"
 	"strconv"
-
-	idlPlugins "github.com/flyteorg/flyteidl/gen/pb-go/flyteidl/plugins"
 
 	arrayCore "github.com/flyteorg/flyteplugins/go/tasks/plugins/array/core"
 
@@ -42,22 +40,7 @@
 	}
 
 	// Extract the custom plugin pb
-<<<<<<< HEAD
 	arrayJob, err := arrayCore.ToArrayJob(taskTemplate, taskTemplate.TaskTypeVersion)
-=======
-	var arrayJob *idlPlugins.ArrayJob
-	if taskTemplate.Type == AwsBatchTaskType {
-		arrayJob = &idlPlugins.ArrayJob{
-			Parallelism: 1,
-			Size:        1,
-			SuccessCriteria: &idlPlugins.ArrayJob_MinSuccesses{
-				MinSuccesses: 1,
-			},
-		}
-	} else {
-		arrayJob, err = arrayCore.ToArrayJob(taskTemplate.GetCustom(), taskTemplate.TaskTypeVersion)
-	}
->>>>>>> ac44eae9
 	if err != nil {
 		return state, err
 	}
