package array

import (
	"context"
	"fmt"
	"math"
	"strconv"

	arrayCore "github.com/flyteorg/flyteplugins/go/tasks/plugins/array/core"

	"github.com/flyteorg/flytestdlib/bitarray"
	"github.com/flyteorg/flytestdlib/logger"
	"github.com/flyteorg/flytestdlib/storage"

	"github.com/flyteorg/flyteplugins/go/tasks/errors"
	"github.com/flyteorg/flyteplugins/go/tasks/pluginmachinery/catalog"
	"github.com/flyteorg/flyteplugins/go/tasks/pluginmachinery/core"
	"github.com/flyteorg/flyteplugins/go/tasks/pluginmachinery/io"
	"github.com/flyteorg/flyteplugins/go/tasks/pluginmachinery/ioutils"

	idlCore "github.com/flyteorg/flyteidl/gen/pb-go/flyteidl/core"
)

// Check if there are any previously cached tasks. If there are we will only submit an ArrayJob for the
// non-cached tasks. The ArrayJob is now a different size, and each task will get a new index location
// which is different than their original location. To find the original index we construct an indexLookup array.
// The subtask can find it's original index value in indexLookup[JOB_ARRAY_INDEX] where JOB_ARRAY_INDEX is an
// environment variable in the pod
func DetermineDiscoverability(ctx context.Context, tCtx core.TaskExecutionContext, state *arrayCore.State) (
	*arrayCore.State, error) {

	// Check that the taskTemplate is valid
	taskTemplate, err := tCtx.TaskReader().Read(ctx)
	if err != nil {
		return state, err
	} else if taskTemplate == nil {
		return state, errors.Errorf(errors.BadTaskSpecification, "Required value not set, taskTemplate is nil")
	}

	// Extract the custom plugin pb
	arrayJob, err := arrayCore.ToArrayJob(taskTemplate.GetCustom(), taskTemplate.TaskTypeVersion)
	if err != nil {
		return state, err
	}

	var arrayJobSize int64

	// Save this in the state
<<<<<<< HEAD
	if taskTemplate.TaskTypeVersion == 0 {
		state = state.SetOriginalArraySize(arrayJob.Size)
		arrayJobSize = arrayJob.Size
		state = state.SetOriginalMinSuccesses(arrayJob.GetMinSuccesses())
	} else {
		inputs, err := tCtx.InputReader().Get(ctx)
		if err != nil {
			return state, errors.Errorf(errors.MetadataAccessFailed, "Could not read inputs and therefore failed to determine array job size")
		}
		size := 0
		for _, literal := range inputs.Literals {
			if literal.GetCollection() != nil {
				size = len(literal.GetCollection().Literals)
				break
			}
		}
		if size == 0 {
			// Something is wrong, we should have inferred the array size when it is not specified by the size of the
			// input collection (for any input value). Non-collection type inputs are not currently supported for
			// taskTypeVersion > 0.
			return state, errors.Errorf(errors.BadTaskSpecification, "Unable to determine array size from inputs")
		}
		minSuccesses := math.Ceil(float64(arrayJob.GetMinSuccessRatio()) * float64(size))

		logger.Debugf(ctx, "Computed state: size [%d] and minSuccesses [%d]", int64(size), int64(minSuccesses))
		state = state.SetOriginalArraySize(int64(size))
		// We can cast the min successes because we already computed the ceiling value from the ratio
		state = state.SetOriginalMinSuccesses(int64(minSuccesses))

		arrayJobSize = int64(size)
	}
=======
	state = state.SetOriginalArraySize(arrayJob.Size)
	state = state.SetOriginalMinSuccesses(arrayJob.GetMinSuccesses())
>>>>>>> 8211c568

	// If the task is not discoverable, then skip data catalog work and move directly to launch
	if taskTemplate.Metadata == nil || !taskTemplate.Metadata.Discoverable {
		logger.Infof(ctx, "Task is not discoverable, moving to launch phase...")
		// Set an all set indexes to cache. This task won't try to write to catalog anyway.
		state = state.SetIndexesToCache(arrayCore.InvertBitSet(bitarray.NewBitSet(uint(arrayJobSize)), uint(arrayJobSize)))
		state = state.SetPhase(arrayCore.PhasePreLaunch, core.DefaultPhaseVersion).SetReason("Task is not discoverable.")

		state.SetExecutionArraySize(int(arrayJobSize))
		return state, nil
	}

	// Otherwise, run the data catalog steps - create and submit work items to the catalog processor,
	// build input readers
	inputReaders, err := ConstructInputReaders(ctx, tCtx.DataStore(), tCtx.InputReader().GetInputPrefixPath(), int(arrayJobSize))
	if err != nil {
		return state, err
	}

	// build output writers
	outputWriters, err := ConstructOutputWriters(ctx, tCtx.DataStore(), tCtx.OutputWriter().GetOutputPrefixPath(), tCtx.OutputWriter().GetRawOutputPrefix(), int(arrayJobSize))
	if err != nil {
		return state, err
	}

	// build work items from inputs and outputs
	workItems, err := ConstructCatalogReaderWorkItems(ctx, tCtx.TaskReader(), inputReaders, outputWriters)
	if err != nil {
		return state, err
	}

	// Check catalog, and if we have responses from catalog for everything, then move to writing the mapping file.
	future, err := tCtx.Catalog().Download(ctx, workItems...)
	if err != nil {
		return state, err
	}

	switch future.GetResponseStatus() {
	case catalog.ResponseStatusReady:
		if err = future.GetResponseError(); err != nil {
			// TODO: maybe add a config option to decide the behavior on catalog failure.
			logger.Warnf(ctx, "Failing to lookup catalog. Will move on to launching the task. Error: %v", err)

			state = state.SetIndexesToCache(arrayCore.InvertBitSet(bitarray.NewBitSet(uint(arrayJobSize)), uint(arrayJobSize)))
			state = state.SetExecutionArraySize(int(arrayJobSize))
			state = state.SetPhase(arrayCore.PhasePreLaunch, core.DefaultPhaseVersion).SetReason(fmt.Sprintf("Skipping cache check due to err [%v]", err))
			return state, nil
		}

		logger.Debug(ctx, "Catalog download response is ready.")
		resp, err := future.GetResponse()
		if err != nil {
			return state, err
		}

		cachedResults := resp.GetCachedResults()
		state = state.SetIndexesToCache(arrayCore.InvertBitSet(cachedResults, uint(arrayJobSize)))
		state = state.SetExecutionArraySize(int(arrayJobSize) - resp.GetCachedCount())

		// If all the sub-tasks are actually done, then we can just move on.
		if resp.GetCachedCount() == int(arrayJobSize) {
			state.SetPhase(arrayCore.PhaseAssembleFinalOutput, core.DefaultPhaseVersion).SetReason("All subtasks are cached. assembling final outputs.")
			return state, nil
		}

		indexLookup := CatalogBitsetToLiteralCollection(cachedResults, resp.GetResultsSize())
		// TODO: Is the right thing to use?  Haytham please take a look
		indexLookupPath, err := ioutils.GetIndexLookupPath(ctx, tCtx.DataStore(), tCtx.InputReader().GetInputPrefixPath())
		if err != nil {
			return state, err
		}

		logger.Infof(ctx, "Writing indexlookup file to [%s], cached count [%d/%d], ",
			indexLookupPath, resp.GetCachedCount(), arrayJobSize)
		err = tCtx.DataStore().WriteProtobuf(ctx, indexLookupPath, storage.Options{}, indexLookup)
		if err != nil {
			return state, err
		}

		state = state.SetPhase(arrayCore.PhasePreLaunch, core.DefaultPhaseVersion).SetReason("Finished cache lookup.")
	case catalog.ResponseStatusNotReady:
		ownerSignal := tCtx.TaskRefreshIndicator()
		future.OnReady(func(ctx context.Context, _ catalog.Future) {
			ownerSignal(ctx)
		})
	}

	return state, nil
}

func WriteToDiscovery(ctx context.Context, tCtx core.TaskExecutionContext, state *arrayCore.State, phaseOnSuccess arrayCore.Phase) (*arrayCore.State, error) {

	// Check that the taskTemplate is valid
	taskTemplate, err := tCtx.TaskReader().Read(ctx)
	if err != nil {
		return state, err
	} else if taskTemplate == nil {
		return state, errors.Errorf(errors.BadTaskSpecification, "Required value not set, taskTemplate is nil")
	}

	if tMeta := taskTemplate.Metadata; tMeta == nil || !tMeta.Discoverable {
		logger.Debugf(ctx, "Task is not marked as discoverable. Moving to [%v] phase.", phaseOnSuccess)
		return state.SetPhase(phaseOnSuccess, core.DefaultPhaseVersion).SetReason("Task is not discoverable."), nil
	}

	// Extract the custom plugin pb
	arrayJob, err := arrayCore.ToArrayJob(taskTemplate.GetCustom(), taskTemplate.TaskTypeVersion)
	if err != nil {
		return state, err
	} else if arrayJob == nil {
		return state, errors.Errorf(errors.BadTaskSpecification, "Could not extract custom array job")
	}

	// input readers
	inputReaders, err := ConstructInputReaders(ctx, tCtx.DataStore(), tCtx.InputReader().GetInputPrefixPath(), int(arrayJob.Size))
	if err != nil {
		return nil, err
	}

	// output reader
	outputReaders, err := ConstructOutputReaders(ctx, tCtx.DataStore(), tCtx.OutputWriter().GetOutputPrefixPath(), tCtx.OutputWriter().GetRawOutputPrefix(), int(arrayJob.Size))
	if err != nil {
		return nil, err
	}

	iface := *taskTemplate.Interface
	iface.Outputs = makeSingularTaskInterface(iface.Outputs)

	// Do not cache failed tasks. Retrieve the final phase from array status and unset the non-successful ones.
	tasksToCache := state.GetIndexesToCache().DeepCopy()
	for idx, phaseIdx := range state.ArrayStatus.Detailed.GetItems() {
		phase := core.Phases[phaseIdx]
		if !phase.IsSuccess() {
			tasksToCache.Clear(uint(idx))
		}
	}

	// Create catalog put items, but only put the ones that were not originally cached (as read from the catalog results bitset)
	catalogWriterItems, err := ConstructCatalogUploadRequests(*tCtx.TaskExecutionMetadata().GetTaskExecutionID().GetID().TaskId,
		tCtx.TaskExecutionMetadata().GetTaskExecutionID().GetID(), taskTemplate.Metadata.DiscoveryVersion,
		iface, &tasksToCache, inputReaders, outputReaders)

	if err != nil {
		return nil, err
	}

	if len(catalogWriterItems) == 0 {
		state.SetPhase(phaseOnSuccess, core.DefaultPhaseVersion).SetReason("No outputs need to be cached.")
		return state, nil
	}

	allWritten, err := WriteToCatalog(ctx, tCtx.TaskRefreshIndicator(), tCtx.Catalog(), catalogWriterItems)
	if err != nil {
		return nil, err
	}

	if allWritten {
		state.SetPhase(phaseOnSuccess, core.DefaultPhaseVersion).SetReason("Finished writing catalog cache.")
	}

	return state, nil
}

func WriteToCatalog(ctx context.Context, ownerSignal core.SignalAsync, catalogClient catalog.AsyncClient,
	workItems []catalog.UploadRequest) (bool, error) {

	// Enqueue work items
	future, err := catalogClient.Upload(ctx, workItems...)
	if err != nil {
		return false, errors.Wrapf(arrayCore.ErrorWorkQueue, err,
			"Error enqueuing work items")
	}

	// Immediately read back from the work queue, and see if it's done.
	if future.GetResponseStatus() == catalog.ResponseStatusReady {
		if err = future.GetResponseError(); err != nil {
			// TODO: Add a config option to determine the behavior of catalog write failure.
			logger.Warnf(ctx, "Catalog write failed. Will be ignored. Error: %v", err)
		}

		return true, nil
	}

	future.OnReady(func(ctx context.Context, _ catalog.Future) {
		ownerSignal(ctx)
	})

	return false, nil
}

func ConstructCatalogUploadRequests(keyID idlCore.Identifier, taskExecID idlCore.TaskExecutionIdentifier,
	cacheVersion string, taskInterface idlCore.TypedInterface, whichTasksToCache *bitarray.BitSet,
	inputReaders []io.InputReader, outputReaders []io.OutputReader) ([]catalog.UploadRequest, error) {

	writerWorkItems := make([]catalog.UploadRequest, 0, len(inputReaders))

	if len(inputReaders) != len(outputReaders) {
		return nil, errors.Errorf(arrayCore.ErrorInternalMismatch, "Length different building catalog writer items %d %d",
			len(inputReaders), len(outputReaders))
	}

	for idx, input := range inputReaders {
		if !whichTasksToCache.IsSet(uint(idx)) {
			continue
		}

		wi := catalog.UploadRequest{
			Key: catalog.Key{
				Identifier:     keyID,
				InputReader:    input,
				CacheVersion:   cacheVersion,
				TypedInterface: taskInterface,
			},
			ArtifactData: outputReaders[idx],
			ArtifactMetadata: catalog.Metadata{
				TaskExecutionIdentifier: &taskExecID,
			},
		}

		writerWorkItems = append(writerWorkItems, wi)
	}

	return writerWorkItems, nil
}

func NewLiteralScalarOfInteger(number int64) *idlCore.Literal {
	return &idlCore.Literal{
		Value: &idlCore.Literal_Scalar{
			Scalar: &idlCore.Scalar{
				Value: &idlCore.Scalar_Primitive{
					Primitive: &idlCore.Primitive{
						Value: &idlCore.Primitive_Integer{
							Integer: number,
						},
					},
				},
			},
		},
	}
}

// When an AWS Batch array job kicks off, it is given the index of the array job in an environment variable.
// The SDK will use this index to look up the real index of the job using the output of this function. That is,
// if there are five subtasks originally, but 0-2 are cached in Catalog, then an array job with two jobs will kick off.
// The first job will have an AWS supplied index of 0, which will resolve to 3 from this function, and the second
// will have an index of 1, which will resolve to 4.
// The size argument to this function is needed because the BitSet may create more bits (has a capacity) higher than
// the original requested amount. If you make a BitSet with 10 bits, it may create 64 in the background, so you need
// to keep track of how many were actually requested.
func CatalogBitsetToLiteralCollection(catalogResults *bitarray.BitSet, size int) *idlCore.LiteralCollection {
	literals := make([]*idlCore.Literal, 0, size)
	for i := 0; i < size; i++ {
		if !catalogResults.IsSet(uint(i)) {
			literals = append(literals, NewLiteralScalarOfInteger(int64(i)))
		}
	}
	return &idlCore.LiteralCollection{
		Literals: literals,
	}
}

func makeSingularTaskInterface(varMap *idlCore.VariableMap) *idlCore.VariableMap {
	if varMap == nil || len(varMap.Variables) == 0 {
		return varMap
	}

	res := &idlCore.VariableMap{
		Variables: make(map[string]*idlCore.Variable, len(varMap.Variables)),
	}

	for key, val := range varMap.Variables {
		if val.GetType().GetCollectionType() != nil {
			res.Variables[key] = &idlCore.Variable{Type: val.GetType().GetCollectionType()}
		} else {
			res.Variables[key] = val
		}
	}

	return res

}

func ConstructCatalogReaderWorkItems(ctx context.Context, taskReader core.TaskReader, inputs []io.InputReader,
	outputs []io.OutputWriter) ([]catalog.DownloadRequest, error) {

	t, err := taskReader.Read(ctx)
	if err != nil {
		return nil, err
	}

	workItems := make([]catalog.DownloadRequest, 0, len(inputs))

	iface := *t.Interface
	iface.Outputs = makeSingularTaskInterface(iface.Outputs)

	for idx, inputReader := range inputs {
		// TODO: Check if Identifier or Interface are empty and return err
		item := catalog.DownloadRequest{
			Key: catalog.Key{
				Identifier:     *t.Id,
				CacheVersion:   t.GetMetadata().DiscoveryVersion,
				InputReader:    inputReader,
				TypedInterface: iface,
			},
			Target: outputs[idx],
		}
		workItems = append(workItems, item)
	}

	return workItems, nil
}

func ConstructInputReaders(ctx context.Context, dataStore *storage.DataStore, inputPrefix storage.DataReference,
	size int) ([]io.InputReader, error) {

	inputReaders := make([]io.InputReader, 0, size)
	for i := 0; i < size; i++ {
		indexedInputLocation, err := dataStore.ConstructReference(ctx, inputPrefix, strconv.Itoa(i))
		if err != nil {
			return inputReaders, err
		}

		inputReader := ioutils.NewRemoteFileInputReader(ctx, dataStore, ioutils.NewInputFilePaths(ctx, dataStore, indexedInputLocation))
		inputReaders = append(inputReaders, inputReader)
	}

	return inputReaders, nil
}

func ConstructOutputWriters(ctx context.Context, dataStore *storage.DataStore, outputPrefix, baseOutputSandbox storage.DataReference,
	size int) ([]io.OutputWriter, error) {

	outputWriters := make([]io.OutputWriter, 0, size)

	for i := 0; i < size; i++ {
		outputSandbox, err := dataStore.ConstructReference(ctx, baseOutputSandbox, strconv.Itoa(i))
		if err != nil {
			return nil, err
		}
		ow, err := ConstructOutputWriter(ctx, dataStore, outputPrefix, outputSandbox, i)
		if err != nil {
			return outputWriters, err
		}

		outputWriters = append(outputWriters, ow)
	}

	return outputWriters, nil
}

func ConstructOutputWriter(ctx context.Context, dataStore *storage.DataStore, outputPrefix, outputSandbox storage.DataReference,
	index int) (io.OutputWriter, error) {
	dataReference, err := dataStore.ConstructReference(ctx, outputPrefix, strconv.Itoa(index))
	if err != nil {
		return nil, err
	}

	p := ioutils.NewRemoteFileOutputPaths(ctx, dataStore, dataReference, ioutils.NewRawOutputPaths(ctx, outputSandbox))
	return ioutils.NewRemoteFileOutputWriter(ctx, dataStore, p), nil
}

func ConstructOutputReaders(ctx context.Context, dataStore *storage.DataStore, outputPrefix, baseOutputSandbox storage.DataReference,
	size int) ([]io.OutputReader, error) {

	outputReaders := make([]io.OutputReader, 0, size)

	for i := 0; i < size; i++ {
		reader, err := ConstructOutputReader(ctx, dataStore, outputPrefix, baseOutputSandbox, i)
		if err != nil {
			return nil, err
		}

		outputReaders = append(outputReaders, reader)
	}

	return outputReaders, nil
}

func ConstructOutputReader(ctx context.Context, dataStore *storage.DataStore, outputPrefix, baseOutputSandbox storage.DataReference,
	index int) (io.OutputReader, error) {
	strIndex := strconv.Itoa(index)
	dataReference, err := dataStore.ConstructReference(ctx, outputPrefix, strIndex)
	if err != nil {
		return nil, err
	}

	outputSandbox, err := dataStore.ConstructReference(ctx, baseOutputSandbox, strIndex)
	if err != nil {
		return nil, err
	}

	outputPath := ioutils.NewRemoteFileOutputPaths(ctx, dataStore, dataReference, ioutils.NewRawOutputPaths(ctx, outputSandbox))
	return ioutils.NewRemoteFileOutputReader(ctx, dataStore, outputPath, int64(999999999)), nil
}<|MERGE_RESOLUTION|>--- conflicted
+++ resolved
@@ -46,7 +46,6 @@
 	var arrayJobSize int64
 
 	// Save this in the state
-<<<<<<< HEAD
 	if taskTemplate.TaskTypeVersion == 0 {
 		state = state.SetOriginalArraySize(arrayJob.Size)
 		arrayJobSize = arrayJob.Size
@@ -78,10 +77,6 @@
 
 		arrayJobSize = int64(size)
 	}
-=======
-	state = state.SetOriginalArraySize(arrayJob.Size)
-	state = state.SetOriginalMinSuccesses(arrayJob.GetMinSuccesses())
->>>>>>> 8211c568
 
 	// If the task is not discoverable, then skip data catalog work and move directly to launch
 	if taskTemplate.Metadata == nil || !taskTemplate.Metadata.Discoverable {
