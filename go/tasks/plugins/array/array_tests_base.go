package array

import (
	"testing"

	"github.com/flyteorg/flyteplugins/tests"

	idlCore "github.com/flyteorg/flyteidl/gen/pb-go/flyteidl/core"

	"github.com/flyteorg/flyteidl/gen/pb-go/flyteidl/plugins"
	"github.com/flyteorg/flytestdlib/utils"

	"github.com/flyteorg/flyteplugins/go/tasks/pluginmachinery/core"

	"context"

	"github.com/stretchr/testify/assert"

	"github.com/flyteorg/flyteidl/clients/go/coreutils"
)

type AdvanceIteration func(ctx context.Context, tCtx core.TaskExecutionContext) error

func RunArrayTestsEndToEnd(t *testing.T, executor core.Plugin, iter AdvanceIteration) {
	inputs := coreutils.MustMakeLiteral(map[string]interface{}{
		"x": 5,
	}).GetMap()

	t.Run("Regular container task", func(t *testing.T) {
		template := tests.BuildTaskTemplate()
		tests.RunPluginEndToEndTest(t, executor, template, inputs, nil, nil, iter)
	})

	t.Run("Array of size 1. No cache", func(t *testing.T) {
		template := tests.BuildTaskTemplate()
		template.Interface = &idlCore.TypedInterface{
			Inputs: nil,
			Outputs: &idlCore.VariableMap{
				Variables: map[string]*idlCore.Variable{
					"x": {
						Type: &idlCore.LiteralType{
							Type: &idlCore.LiteralType_CollectionType{
								CollectionType: &idlCore.LiteralType{Type: &idlCore.LiteralType_Simple{Simple: idlCore.SimpleType_INTEGER}},
							},
						},
					},
				},
			},
		}

		var err error
		template.Custom, err = utils.MarshalPbToStruct(&plugins.ArrayJob{
			Parallelism: 10,
			Size:        1,
			SuccessCriteria: &plugins.ArrayJob_MinSuccesses{
				MinSuccesses: 1,
			},
		})

		assert.NoError(t, err)

		expectedOutputs := coreutils.MustMakeLiteral(map[string]interface{}{
			"x": []interface{}{5},
		}).GetMap()

		tests.RunPluginEndToEndTest(t, executor, template, inputs, expectedOutputs, nil, iter)
	})

	t.Run("Array of size 2. No cache", func(t *testing.T) {
		template := tests.BuildTaskTemplate()
		template.Interface = &idlCore.TypedInterface{
			Inputs: nil,
			Outputs: &idlCore.VariableMap{
				Variables: map[string]*idlCore.Variable{
					"x": {
						Type: &idlCore.LiteralType{
							Type: &idlCore.LiteralType_CollectionType{
								CollectionType: &idlCore.LiteralType{Type: &idlCore.LiteralType_Simple{Simple: idlCore.SimpleType_INTEGER}},
							},
						},
					},
				},
			},
		}

		var err error
		template.Custom, err = utils.MarshalPbToStruct(&plugins.ArrayJob{
			Parallelism: 10,
			Size:        2,
			SuccessCriteria: &plugins.ArrayJob_MinSuccesses{
<<<<<<< HEAD
				MinSuccesses: 2,
=======
				MinSuccesses: 1,
>>>>>>> 8211c568
			},
		})

		assert.NoError(t, err)

		expectedOutputs := coreutils.MustMakeLiteral(map[string]interface{}{
			"x": []interface{}{5, 5},
		}).GetMap()

		tests.RunPluginEndToEndTest(t, executor, template, inputs, expectedOutputs, nil, iter)
	})
}<|MERGE_RESOLUTION|>--- conflicted
+++ resolved
@@ -88,11 +88,7 @@
 			Parallelism: 10,
 			Size:        2,
 			SuccessCriteria: &plugins.ArrayJob_MinSuccesses{
-<<<<<<< HEAD
 				MinSuccesses: 2,
-=======
-				MinSuccesses: 1,
->>>>>>> 8211c568
 			},
 		})
 
