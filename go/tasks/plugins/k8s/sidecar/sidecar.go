package sidecar

import (
	"context"
	"fmt"

	"github.com/flyteorg/flyteplugins/go/tasks/pluginmachinery/utils"

	"sigs.k8s.io/controller-runtime/pkg/client"

	"github.com/flyteorg/flyteplugins/go/tasks/pluginmachinery/core/template"

	"github.com/flyteorg/flyteplugins/go/tasks/pluginmachinery"
	pluginsCore "github.com/flyteorg/flyteplugins/go/tasks/pluginmachinery/core"
	"github.com/flyteorg/flyteplugins/go/tasks/pluginmachinery/flytek8s"
	"github.com/flyteorg/flyteplugins/go/tasks/pluginmachinery/k8s"

	"github.com/flyteorg/flyteplugins/go/tasks/errors"
	"github.com/flyteorg/flyteplugins/go/tasks/logs"
	k8sv1 "k8s.io/api/core/v1"
)

const (
	sidecarTaskType     = "sidecar"
	primaryContainerKey = "primary_container_name"
)

type sidecarResourceHandler struct{}

// This method handles templatizing primary container input args, env variables and adds a GPU toleration to the pod
// spec if necessary.
func validateAndFinalizePod(
	ctx context.Context, taskCtx pluginsCore.TaskExecutionContext, primaryContainerName string, pod k8sv1.Pod) (*k8sv1.Pod, error) {
	var hasPrimaryContainer bool

	finalizedContainers := make([]k8sv1.Container, len(pod.Spec.Containers))
	resReqs := make([]k8sv1.ResourceRequirements, 0, len(pod.Spec.Containers))
	for index, container := range pod.Spec.Containers {
		if container.Name == primaryContainerName {
			hasPrimaryContainer = true
		}
		modifiedCommand, err := template.ReplaceTemplateCommandArgs(ctx, taskCtx.TaskExecutionMetadata(), container.Command, taskCtx.InputReader(), taskCtx.OutputWriter())
		if err != nil {
			return nil, err
		}
		container.Command = modifiedCommand

		modifiedArgs, err := template.ReplaceTemplateCommandArgs(ctx, taskCtx.TaskExecutionMetadata(), container.Args, taskCtx.InputReader(), taskCtx.OutputWriter())
		if err != nil {
			return nil, err
		}
		container.Args = modifiedArgs
		container.Env = flytek8s.DecorateEnvVars(ctx, container.Env, taskCtx.TaskExecutionMetadata().GetTaskExecutionID())
		resources := flytek8s.ApplyResourceOverrides(ctx, container.Resources)
		resReqs = append(resReqs, *resources)
		finalizedContainers[index] = container
	}
	if !hasPrimaryContainer {
		return nil, errors.Errorf(errors.BadTaskSpecification,
			"invalid Sidecar task, primary container [%s] not defined", primaryContainerName)

	}
	pod.Spec.Containers = finalizedContainers
	flytek8s.UpdatePod(taskCtx.TaskExecutionMetadata(), resReqs, &pod.Spec)
	return &pod, nil
}

// Why, you might wonder do we recreate the generated go struct generated from the plugins.SidecarJob proto? Because
// although we unmarshal the task custom json, the PodSpec itself is not generated from a  proto definition,
// but a proper go struct defined in k8s libraries. Therefore we only unmarshal the sidecar as a json, rather than jsonpb.
type sidecarJob struct {
	PodSpec              *k8sv1.PodSpec
	PrimaryContainerName string
}

func (sidecarResourceHandler) BuildResource(ctx context.Context, taskCtx pluginsCore.TaskExecutionContext) (client.Object, error) {
	var podSpec k8sv1.PodSpec
	var primaryContainerName string

	task, err := taskCtx.TaskReader().Read(ctx)
	if err != nil {
		return nil, errors.Errorf(errors.BadTaskSpecification,
			"TaskSpecification cannot be read, Err: [%v]", err.Error())
	}
	if task.TaskTypeVersion == 0 {
		sidecarJob := sidecarJob{}
		err := utils.UnmarshalStructToObj(task.GetCustom(), &sidecarJob)
		if err != nil {
			return nil, errors.Errorf(errors.BadTaskSpecification,
				"invalid TaskSpecification [%v], Err: [%v]", task.GetCustom(), err.Error())
		}
		if sidecarJob.PodSpec == nil {
			return nil, errors.Errorf(errors.BadTaskSpecification,
				"invalid TaskSpecification, nil PodSpec [%v]", task.GetCustom())
		}
		podSpec = *sidecarJob.PodSpec
		primaryContainerName = sidecarJob.PrimaryContainerName
	} else {
		err := utils.UnmarshalStructToObj(task.GetCustom(), &podSpec)
		if err != nil {
			return nil, errors.Errorf(errors.BadTaskSpecification,
				"Unable to unmarshal task custom [%v], Err: [%v]", task.GetCustom(), err.Error())
		}
		if len(task.GetConfig()) == 0 {
			return nil, errors.Errorf(errors.BadTaskSpecification,
				"invalid TaskSpecification, config needs to be non-empty and include missing [%s] key", primaryContainerKey)
		}
		var ok bool
		primaryContainerName, ok = task.GetConfig()[primaryContainerKey]
		if !ok {
			return nil, errors.Errorf(errors.BadTaskSpecification,
				"invalid TaskSpecification, config missing [%s] key in [%v]", primaryContainerKey, task.GetConfig())
		}
	}

	pod := flytek8s.BuildPodWithSpec(&podSpec)
	// Set the restart policy to *not* inherit from the default so that a completed pod doesn't get caught in a
	// CrashLoopBackoff after the initial job completion.
	pod.Spec.RestartPolicy = k8sv1.RestartPolicyNever

<<<<<<< HEAD
	pod.Spec.ServiceAccountName = flytek8s.GetServiceAccountNameFromTaskExecutionMetadata(taskCtx.TaskExecutionMetadata())
=======
	// We want to also update the serviceAccount to the serviceaccount of the workflow
	pod.Spec.ServiceAccountName = taskCtx.TaskExecutionMetadata().GetK8sServiceAccount()
>>>>>>> 4f22a599

	pod, err = validateAndFinalizePod(ctx, taskCtx, primaryContainerName, *pod)
	if err != nil {
		return nil, err
	}

	if pod.Annotations == nil {
		pod.Annotations = make(map[string]string, 1)
	}

	pod.Annotations[primaryContainerKey] = primaryContainerName

	return pod, nil
}

func (sidecarResourceHandler) BuildIdentityResource(_ context.Context, _ pluginsCore.TaskExecutionMetadata) (
	client.Object, error) {
	return flytek8s.BuildIdentityPod(), nil
}

func determinePrimaryContainerPhase(primaryContainerName string, statuses []k8sv1.ContainerStatus, info *pluginsCore.TaskInfo) pluginsCore.PhaseInfo {
	for _, s := range statuses {
		if s.Name == primaryContainerName {
			if s.State.Waiting != nil || s.State.Running != nil {
				return pluginsCore.PhaseInfoRunning(pluginsCore.DefaultPhaseVersion, info)
			}

			if s.State.Terminated != nil {
				if s.State.Terminated.ExitCode != 0 {
					return pluginsCore.PhaseInfoRetryableFailure(
						s.State.Terminated.Reason, s.State.Terminated.Message, info)
				}
				return pluginsCore.PhaseInfoSuccess(info)
			}
		}
	}

	// If for some reason we can't find the primary container, always just return a permanent failure
	return pluginsCore.PhaseInfoFailure("PrimaryContainerMissing",
		fmt.Sprintf("Primary container [%s] not found in pod's container statuses", primaryContainerName), info)
}

func (sidecarResourceHandler) GetTaskPhase(ctx context.Context, pluginContext k8s.PluginContext, r client.Object) (pluginsCore.PhaseInfo, error) {
	pod := r.(*k8sv1.Pod)

	transitionOccurredAt := flytek8s.GetLastTransitionOccurredAt(pod).Time
	info := pluginsCore.TaskInfo{
		OccurredAt: &transitionOccurredAt,
	}
	if pod.Status.Phase != k8sv1.PodPending && pod.Status.Phase != k8sv1.PodUnknown {
		taskLogs, err := logs.GetLogsForContainerInPod(ctx, pod, 0, " (User)")
		if err != nil {
			return pluginsCore.PhaseInfoUndefined, err
		}
		info.Logs = taskLogs
	}
	switch pod.Status.Phase {
	case k8sv1.PodSucceeded:
		return flytek8s.DemystifySuccess(pod.Status, info)
	case k8sv1.PodFailed:
		code, message := flytek8s.ConvertPodFailureToError(pod.Status)
		return pluginsCore.PhaseInfoRetryableFailure(code, message, &info), nil
	case k8sv1.PodPending:
		return flytek8s.DemystifyPending(pod.Status)
	case k8sv1.PodReasonUnschedulable:
		return pluginsCore.PhaseInfoQueued(transitionOccurredAt, pluginsCore.DefaultPhaseVersion, "pod unschedulable"), nil
	case k8sv1.PodUnknown:
		return pluginsCore.PhaseInfoUndefined, nil
	}

	// Otherwise, assume the pod is running.
	primaryContainerName, ok := r.GetAnnotations()[primaryContainerKey]
	if !ok {
		return pluginsCore.PhaseInfoUndefined, errors.Errorf(errors.BadTaskSpecification,
			"missing primary container annotation for pod")
	}
	primaryContainerPhase := determinePrimaryContainerPhase(primaryContainerName, pod.Status.ContainerStatuses, &info)

	if primaryContainerPhase.Phase() == pluginsCore.PhaseRunning && len(info.Logs) > 0 {
		return pluginsCore.PhaseInfoRunning(pluginsCore.DefaultPhaseVersion+1, primaryContainerPhase.Info()), nil
	}
	return primaryContainerPhase, nil
}

func init() {
	pluginmachinery.PluginRegistry().RegisterK8sPlugin(
		k8s.PluginEntry{
			ID:                  sidecarTaskType,
			RegisteredTaskTypes: []pluginsCore.TaskType{sidecarTaskType},
			ResourceToWatch:     &k8sv1.Pod{},
			Plugin:              sidecarResourceHandler{},
			IsDefault:           false,
			DefaultForTaskTypes: []pluginsCore.TaskType{sidecarTaskType},
		})
}<|MERGE_RESOLUTION|>--- conflicted
+++ resolved
@@ -118,12 +118,7 @@
 	// CrashLoopBackoff after the initial job completion.
 	pod.Spec.RestartPolicy = k8sv1.RestartPolicyNever
 
-<<<<<<< HEAD
 	pod.Spec.ServiceAccountName = flytek8s.GetServiceAccountNameFromTaskExecutionMetadata(taskCtx.TaskExecutionMetadata())
-=======
-	// We want to also update the serviceAccount to the serviceaccount of the workflow
-	pod.Spec.ServiceAccountName = taskCtx.TaskExecutionMetadata().GetK8sServiceAccount()
->>>>>>> 4f22a599
 
 	pod, err = validateAndFinalizePod(ctx, taskCtx, primaryContainerName, *pod)
 	if err != nil {
