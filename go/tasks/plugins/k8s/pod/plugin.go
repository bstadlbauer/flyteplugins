--- conflicted
+++ resolved
@@ -156,10 +156,6 @@
 			ResourceToWatch:     &v1.Pod{},
 			Plugin:              DefaultPodPlugin,
 			IsDefault:           true,
-<<<<<<< HEAD
-			DefaultForTaskTypes: []pluginsCore.TaskType{ContainerTaskType},
-=======
->>>>>>> d9a8d89c
 		})
 
 	pluginmachinery.PluginRegistry().RegisterK8sPlugin(
@@ -169,10 +165,6 @@
 			ResourceToWatch:     &v1.Pod{},
 			Plugin:              DefaultPodPlugin,
 			IsDefault:           false,
-<<<<<<< HEAD
-			DefaultForTaskTypes: []pluginsCore.TaskType{SidecarTaskType},
-=======
->>>>>>> d9a8d89c
 		})
 
 	// register podTaskType plugin entry
@@ -183,9 +175,5 @@
 			ResourceToWatch:     &v1.Pod{},
 			Plugin:              DefaultPodPlugin,
 			IsDefault:           true,
-<<<<<<< HEAD
-			DefaultForTaskTypes: []pluginsCore.TaskType{ContainerTaskType, SidecarTaskType},
-=======
->>>>>>> d9a8d89c
 		})
 }