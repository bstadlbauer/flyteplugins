package config

//go:generate pflags Config --default-var=defaultConfig

import (
	"context"
	"net/url"
	"time"

	"github.com/lyft/flyteplugins/go/tasks/pluginmachinery/remote"

	"github.com/lyft/flytestdlib/config"
	"github.com/lyft/flytestdlib/logger"

	pluginsConfig "github.com/lyft/flyteplugins/go/tasks/config"
)

const quboleConfigSectionKey = "qubole"

func MustParse(s string) config.URL {
	r, err := url.Parse(s)
	if err != nil {
		logger.Panicf(context.TODO(), "Bad Qubole URL Specified as default, error: %s", err)
	}
	if r == nil {
		logger.Panicf(context.TODO(), "Nil Qubole URL specified.", err)
	}
	return config.URL{URL: *r}
}

type ClusterConfig struct {
	PrimaryLabel                     string   `json:"primaryLabel" pflag:",The primary label of a given service cluster"`
	Labels                           []string `json:"labels" pflag:",Labels of a given service cluster"`
	Limit                            int      `json:"limit" pflag:",Resource quota (in the number of outstanding requests) of the service cluster"`
	ProjectScopeQuotaProportionCap   float64  `json:"projectScopeQuotaProportionCap" pflag:",A floating point number between 0 and 1, specifying the maximum proportion of quotas allowed to allocate to a project in the service cluster"`
	NamespaceScopeQuotaProportionCap float64  `json:"namespaceScopeQuotaProportionCap" pflag:",A floating point number between 0 and 1, specifying the maximum proportion of quotas allowed to allocate to a namespace in the service cluster"`
}

type DestinationClusterConfig struct {
	Project      string `json:"project" pflag:",Project of the task which the query belongs to"`
	Domain       string `json:"domain" pflag:",Domain of the task which the query belongs to"`
	ClusterLabel string `json:"clusterLabel" pflag:",The label of the destination cluster this query to be submitted to"`
}

var (
	defaultConfig = Config{
		Endpoint:                  MustParse("https://wellness.qubole.com"),
		CommandAPIPath:            MustParse("/api/v1.2/commands/"),
		AnalyzeLinkPath:           MustParse("/v2/analyze"),
		TokenKey:                  "FLYTE_QUBOLE_CLIENT_TOKEN",
<<<<<<< HEAD
=======
		LruCacheSize:              2000,
		Workers:                   15,
		DefaultClusterLabel:       "default",
>>>>>>> 106424b6
		ClusterConfigs:            []ClusterConfig{{PrimaryLabel: "default", Labels: []string{"default"}, Limit: 100, ProjectScopeQuotaProportionCap: 0.7, NamespaceScopeQuotaProportionCap: 0.7}},
		DestinationClusterConfigs: []DestinationClusterConfig{},
		Caching: remote.CachingProperties{
			Size:           2000,
			ResyncInterval: config.Duration{Duration: 20 * time.Second},
			Workers:        10,
		},
		WriteRateLimiter: remote.RateLimiterProperties{
			QPS:   100,
			Burst: 200,
		},
		ReadRateLimiter: remote.RateLimiterProperties{
			QPS:   100,
			Burst: 200,
		},
	}

	quboleConfigSection = pluginsConfig.MustRegisterSubSection(quboleConfigSectionKey, &defaultConfig)
)

// Qubole plugin configs
type Config struct {
<<<<<<< HEAD
	Endpoint                  config.URL                   `json:"endpoint" pflag:",Endpoint for qubole to use"`
	CommandAPIPath            config.URL                   `json:"commandApiPath" pflag:",API Path where commands can be launched on Qubole. Should be a valid url."`
	AnalyzeLinkPath           config.URL                   `json:"analyzeLinkPath" pflag:",URL path where queries can be visualized on qubole website. Should be a valid url."`
	TokenKey                  string                       `json:"quboleTokenKey" pflag:",Name of the key where to find Qubole token in the secret manager."`
	ClusterConfigs            []ClusterConfig              `json:"clusterConfigs" pflag:"-,A list of cluster configs. Each of the configs corresponds to a service cluster"`
	DestinationClusterConfigs []DestinationClusterConfig   `json:"destinationClusterConfigs" pflag:"-,A list configs specifying the destination service cluster for (project, domain)"`
	ReadRateLimiter           remote.RateLimiterProperties `json:"readRateLimiter" pflag:",Defines rate limiter properties for read actions (e.g. retrieve status)."`
	WriteRateLimiter          remote.RateLimiterProperties `json:"writeRateLimiter" pflag:",Defines rate limiter properties for write actions."`
	Caching                   remote.CachingProperties     `json:"caching" pflag:",Defines caching characteristics."`
=======
	Endpoint                  config.URL                 `json:"endpoint" pflag:",Endpoint for qubole to use"`
	CommandAPIPath            config.URL                 `json:"commandApiPath" pflag:",API Path where commands can be launched on Qubole. Should be a valid url."`
	AnalyzeLinkPath           config.URL                 `json:"analyzeLinkPath" pflag:",URL path where queries can be visualized on qubole website. Should be a valid url."`
	TokenKey                  string                     `json:"quboleTokenKey" pflag:",Name of the key where to find Qubole token in the secret manager."`
	LruCacheSize              int                        `json:"lruCacheSize" pflag:",Size of the AutoRefreshCache"`
	Workers                   int                        `json:"workers" pflag:",Number of parallel workers to refresh the cache"`
	DefaultClusterLabel       string                     `json:"defaultClusterLabel" pflag:",The default cluster label. This will be used if label is not specified on the hive job."`
	ClusterConfigs            []ClusterConfig            `json:"clusterConfigs" pflag:"-,A list of cluster configs. Each of the configs corresponds to a service cluster"`
	DestinationClusterConfigs []DestinationClusterConfig `json:"destinationClusterConfigs" pflag:"-,A list configs specifying the destination service cluster for (project, domain)"`
>>>>>>> 106424b6
}

// Retrieves the current config value or default.
func GetQuboleConfig() *Config {
	return quboleConfigSection.GetConfig().(*Config)
}

func SetQuboleConfig(cfg *Config) error {
	return quboleConfigSection.SetConfig(cfg)
}<|MERGE_RESOLUTION|>--- conflicted
+++ resolved
@@ -48,18 +48,13 @@
 		CommandAPIPath:            MustParse("/api/v1.2/commands/"),
 		AnalyzeLinkPath:           MustParse("/v2/analyze"),
 		TokenKey:                  "FLYTE_QUBOLE_CLIENT_TOKEN",
-<<<<<<< HEAD
-=======
-		LruCacheSize:              2000,
-		Workers:                   15,
 		DefaultClusterLabel:       "default",
->>>>>>> 106424b6
 		ClusterConfigs:            []ClusterConfig{{PrimaryLabel: "default", Labels: []string{"default"}, Limit: 100, ProjectScopeQuotaProportionCap: 0.7, NamespaceScopeQuotaProportionCap: 0.7}},
 		DestinationClusterConfigs: []DestinationClusterConfig{},
 		Caching: remote.CachingProperties{
 			Size:           2000,
 			ResyncInterval: config.Duration{Duration: 20 * time.Second},
-			Workers:        10,
+			Workers:        15,
 		},
 		WriteRateLimiter: remote.RateLimiterProperties{
 			QPS:   100,
@@ -76,27 +71,16 @@
 
 // Qubole plugin configs
 type Config struct {
-<<<<<<< HEAD
 	Endpoint                  config.URL                   `json:"endpoint" pflag:",Endpoint for qubole to use"`
 	CommandAPIPath            config.URL                   `json:"commandApiPath" pflag:",API Path where commands can be launched on Qubole. Should be a valid url."`
 	AnalyzeLinkPath           config.URL                   `json:"analyzeLinkPath" pflag:",URL path where queries can be visualized on qubole website. Should be a valid url."`
 	TokenKey                  string                       `json:"quboleTokenKey" pflag:",Name of the key where to find Qubole token in the secret manager."`
 	ClusterConfigs            []ClusterConfig              `json:"clusterConfigs" pflag:"-,A list of cluster configs. Each of the configs corresponds to a service cluster"`
+	DefaultClusterLabel       string                       `json:"defaultClusterLabel" pflag:",The default cluster label. This will be used if label is not specified on the hive job."`
 	DestinationClusterConfigs []DestinationClusterConfig   `json:"destinationClusterConfigs" pflag:"-,A list configs specifying the destination service cluster for (project, domain)"`
 	ReadRateLimiter           remote.RateLimiterProperties `json:"readRateLimiter" pflag:",Defines rate limiter properties for read actions (e.g. retrieve status)."`
 	WriteRateLimiter          remote.RateLimiterProperties `json:"writeRateLimiter" pflag:",Defines rate limiter properties for write actions."`
 	Caching                   remote.CachingProperties     `json:"caching" pflag:",Defines caching characteristics."`
-=======
-	Endpoint                  config.URL                 `json:"endpoint" pflag:",Endpoint for qubole to use"`
-	CommandAPIPath            config.URL                 `json:"commandApiPath" pflag:",API Path where commands can be launched on Qubole. Should be a valid url."`
-	AnalyzeLinkPath           config.URL                 `json:"analyzeLinkPath" pflag:",URL path where queries can be visualized on qubole website. Should be a valid url."`
-	TokenKey                  string                     `json:"quboleTokenKey" pflag:",Name of the key where to find Qubole token in the secret manager."`
-	LruCacheSize              int                        `json:"lruCacheSize" pflag:",Size of the AutoRefreshCache"`
-	Workers                   int                        `json:"workers" pflag:",Number of parallel workers to refresh the cache"`
-	DefaultClusterLabel       string                     `json:"defaultClusterLabel" pflag:",The default cluster label. This will be used if label is not specified on the hive job."`
-	ClusterConfigs            []ClusterConfig            `json:"clusterConfigs" pflag:"-,A list of cluster configs. Each of the configs corresponds to a service cluster"`
-	DestinationClusterConfigs []DestinationClusterConfig `json:"destinationClusterConfigs" pflag:"-,A list configs specifying the destination service cluster for (project, domain)"`
->>>>>>> 106424b6
 }
 
 // Retrieves the current config value or default.
