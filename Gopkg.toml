--- conflicted
+++ resolved
@@ -15,12 +15,8 @@
 [[constraint]]
   name = "github.com/lyft/flytestdlib"
   source = "https://github.com/lyft/flytestdlib"
-<<<<<<< HEAD
   #version = "^0.2.x"
   revision = "8eb404d211e461e6bd9269579d9d692191237025"
-=======
-  version = "^0.2.17"
->>>>>>> aa4bf6a1
 
 [[constraint]]
   name = "sigs.k8s.io/controller-runtime"
@@ -57,10 +53,5 @@
   version = "0.1.1"
 
 [[override]]
-<<<<<<< HEAD
-  branch = "master"
   name = "golang.org/x/net"
-=======
-  name = "golang.org/x/net"
-  branch = "master"
->>>>>>> aa4bf6a1
+  branch = "master"