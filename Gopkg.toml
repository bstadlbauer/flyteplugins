--- conflicted
+++ resolved
@@ -9,13 +9,8 @@
 
 [[constraint]]
   name = "github.com/lyft/flyteidl"
-<<<<<<< HEAD
-  source = "git@github.com:lyft/flyteidl"
+  source = "https://github.com/lyft/flyteidl"
   version = "^0.14.x"
-=======
-  source = "https://github.com/lyft/flyteidl"
-  version = "^0.14.0"
->>>>>>> a9f58810
 
 [[constraint]]
   name = "github.com/lyft/flytestdlib"
